--- conflicted
+++ resolved
@@ -1377,7 +1377,6 @@
     // NOTE: drawContour does not work well
     cv::fillPoly(occlusion_mask, valid_contours[i], cv::Scalar(255), cv::LINE_AA);
   }
-<<<<<<< HEAD
 
   auto coord2index = [&](const double x, const double y) {
     const int idx_x = (x - origin.x) / resolution;
@@ -1457,87 +1456,6 @@
       if (intersection_points.empty()) {
         continue;
       }
-=======
-
-  auto coord2index = [&](const double x, const double y) {
-    const int idx_x = (x - origin.x) / resolution;
-    const int idx_y = (y - origin.y) / resolution;
-    if (idx_x < 0 || idx_x >= width) return std::make_tuple(false, -1, -1);
-    if (idx_y < 0 || idx_y >= height) return std::make_tuple(false, -1, -1);
-    return std::make_tuple(true, idx_x, idx_y);
-  };
-
-  // (5) find distance
-  // (5.1) discretize path_ip with resolution for computational cost
-  LineString2d path_linestring;
-  path_linestring.emplace_back(
-    path_ip.points.at(lane_start_idx).point.pose.position.x,
-    path_ip.points.at(lane_start_idx).point.pose.position.y);
-  {
-    auto prev_path_linestring_point = path_ip.points.at(lane_start_idx).point.pose.position;
-    for (auto i = lane_start_idx + 1; i <= lane_end_idx; i++) {
-      const auto path_linestring_point = path_ip.points.at(i).point.pose.position;
-      if (
-        tier4_autoware_utils::calcDistance2d(prev_path_linestring_point, path_linestring_point) <
-        1.0 /* rough tick for computational cost */) {
-        continue;
-      }
-      path_linestring.emplace_back(path_linestring_point.x, path_linestring_point.y);
-      prev_path_linestring_point = path_linestring_point;
-    }
-  }
-
-  auto findNearestPointToProjection =
-    [](lanelet::ConstLineString2d division, const Point2d & projection, const double dist_thresh) {
-      double min_dist = std::numeric_limits<double>::infinity();
-      auto nearest = division.end();
-      for (auto it = division.begin(); it != division.end(); it++) {
-        const double dist = std::hypot(it->x() - projection.x(), it->y() - projection.y());
-        if (dist < min_dist) {
-          min_dist = dist;
-          nearest = it;
-        }
-        if (dist < dist_thresh) {
-          break;
-        }
-      }
-      return nearest;
-    };
-  struct NearestOcclusionPoint
-  {
-    int lane_id;
-    int64 division_index;
-    double dist;
-    geometry_msgs::msg::Point point;
-    geometry_msgs::msg::Point projection;
-  } nearest_occlusion_point;
-  double min_dist = std::numeric_limits<double>::infinity();
-  for (const auto & lane_division : lane_divisions) {
-    const auto & divisions = lane_division.divisions;
-    const auto lane_id = lane_division.lane_id;
-    for (unsigned division_index = 0; division_index < divisions.size(); ++division_index) {
-      const auto & division = divisions.at(division_index);
-      LineString2d division_linestring;
-      auto division_point_it = division.begin();
-      division_linestring.emplace_back(division_point_it->x(), division_point_it->y());
-      for (auto point_it = division.begin(); point_it != division.end(); point_it++) {
-        if (
-          std::hypot(
-            point_it->x() - division_point_it->x(), point_it->y() - division_point_it->y()) <
-          3.0 /* rough tick for computational cost */) {
-          continue;
-        }
-        division_linestring.emplace_back(point_it->x(), point_it->y());
-        division_point_it = point_it;
-      }
-
-      // find the intersection point of lane_line and path
-      std::vector<Point2d> intersection_points;
-      boost::geometry::intersection(division_linestring, path_linestring, intersection_points);
-      if (intersection_points.empty()) {
-        continue;
-      }
->>>>>>> 257b961a
       const auto & projection_point = intersection_points.at(0);
       const auto projection_it =
         findNearestPointToProjection(division, projection_point, resolution);
