// Copyright 2021 Tier IV, Inc.
//
// Licensed under the Apache License, Version 2.0 (the "License");
// you may not use this file except in compliance with the License.
// You may obtain a copy of the License at
//
//     http://www.apache.org/licenses/LICENSE-2.0
//
// Unless required by applicable law or agreed to in writing, software
// distributed under the License is distributed on an "AS IS" BASIS,
// WITHOUT WARRANTIES OR CONDITIONS OF ANY KIND, either express or implied.
// See the License for the specific language governing permissions and
// limitations under the License.

#include "behavior_path_planner/scene_module/avoidance/avoidance_module.hpp"

#include "behavior_path_planner/marker_util/avoidance/debug.hpp"
#include "behavior_path_planner/scene_module/scene_module_visitor.hpp"
#include "behavior_path_planner/utils/avoidance/utils.hpp"
#include "behavior_path_planner/utils/path_utils.hpp"
#include "behavior_path_planner/utils/utils.hpp"

#include <lanelet2_extension/utility/message_conversion.hpp>
#include <lanelet2_extension/utility/utilities.hpp>
#include <tier4_autoware_utils/tier4_autoware_utils.hpp>

#include <tier4_planning_msgs/msg/avoidance_debug_factor.hpp>
#include <tier4_planning_msgs/msg/avoidance_debug_msg.hpp>
#include <tier4_planning_msgs/msg/avoidance_debug_msg_array.hpp>

#include <algorithm>
#include <limits>
#include <memory>
#include <set>
#include <string>
#include <vector>

// set as macro so that calling function name will be printed.
// debug print is heavy. turn on only when debugging.
#define DEBUG_PRINT(...) \
  RCLCPP_DEBUG_EXPRESSION(getLogger(), parameters_->print_debug_info, __VA_ARGS__)
#define printShiftLines(p, msg) DEBUG_PRINT("[%s] %s", msg, toStrInfo(p).c_str())

namespace behavior_path_planner
{

using motion_utils::calcLongitudinalOffsetPose;
using motion_utils::calcSignedArcLength;
using motion_utils::findNearestIndex;
using motion_utils::findNearestSegmentIndex;
using tier4_autoware_utils::calcDistance2d;
using tier4_autoware_utils::calcInterpolatedPose;
using tier4_autoware_utils::calcLateralDeviation;
using tier4_autoware_utils::calcLongitudinalDeviation;
using tier4_autoware_utils::calcYawDeviation;
using tier4_autoware_utils::getPoint;
using tier4_autoware_utils::getPose;
using tier4_autoware_utils::toHexString;
using tier4_planning_msgs::msg::AvoidanceDebugFactor;

namespace
{
bool isEndPointsConnected(
  const lanelet::ConstLanelet & left_lane, const lanelet::ConstLanelet & right_lane)
{
  const auto & left_back_point_2d = right_lane.leftBound2d().back().basicPoint();
  const auto & right_back_point_2d = left_lane.rightBound2d().back().basicPoint();

  constexpr double epsilon = 1e-5;
  return (right_back_point_2d - left_back_point_2d).norm() < epsilon;
}

template <typename T>
void pushUniqueVector(T & base_vector, const T & additional_vector)
{
  base_vector.insert(base_vector.end(), additional_vector.begin(), additional_vector.end());
}

bool isDrivingSameLane(
  const lanelet::ConstLanelets & previous_lanes, const lanelet::ConstLanelets & current_lanes)
{
  std::multiset<lanelet::Id> prev_ids{};
  std::multiset<lanelet::Id> curr_ids{};
  std::multiset<lanelet::Id> same_ids{};

  std::for_each(
    previous_lanes.begin(), previous_lanes.end(), [&](const auto & l) { prev_ids.insert(l.id()); });
  std::for_each(
    current_lanes.begin(), current_lanes.end(), [&](const auto & l) { curr_ids.insert(l.id()); });

  std::set_intersection(
    prev_ids.begin(), prev_ids.end(), curr_ids.begin(), curr_ids.end(),
    std::inserter(same_ids, same_ids.end()));

  return !same_ids.empty();
}
}  // namespace

#ifdef USE_OLD_ARCHITECTURE
AvoidanceModule::AvoidanceModule(
  const std::string & name, rclcpp::Node & node, std::shared_ptr<AvoidanceParameters> parameters)
: SceneModuleInterface{name, node, createRTCInterfaceMap(node, name, {"left", "right"})},
  parameters_{parameters},
  helper_{parameters}
#else
AvoidanceModule::AvoidanceModule(
  const std::string & name, rclcpp::Node & node, std::shared_ptr<AvoidanceParameters> parameters,
  const std::unordered_map<std::string, std::shared_ptr<RTCInterface>> & rtc_interface_ptr_map)
: SceneModuleInterface{name, node, rtc_interface_ptr_map},
  parameters_{parameters},
  helper_{parameters}
#endif
{
}

bool AvoidanceModule::isExecutionRequested() const
{
  DEBUG_PRINT("AVOIDANCE isExecutionRequested");

#ifndef USE_OLD_ARCHITECTURE
  const auto is_driving_forward =
    motion_utils::isDrivingForward(getPreviousModuleOutput().path->points);
  if (!is_driving_forward || !(*is_driving_forward)) {
    return false;
  }
#endif

  if (current_state_ == ModuleStatus::RUNNING) {
    return true;
  }

  // Check ego is in preferred lane
#ifdef USE_OLD_ARCHITECTURE
  const auto avoid_data = calcAvoidancePlanningData(debug_data_);

  const auto current_lanes = utils::getCurrentLanes(planner_data_);
  lanelet::ConstLanelet current_lane;
  lanelet::utils::query::getClosestLanelet(
    current_lanes, planner_data_->self_odometry->pose.pose, &current_lane);
  const auto num = planner_data_->route_handler->getNumLaneToPreferredLane(current_lane);

  if (num != 0) {
    return false;
  }
#else
  const auto avoid_data = avoidance_data_;
#endif

  updateInfoMarker(avoid_data);
  updateDebugMarker(avoid_data, path_shifter_, debug_data_);

#ifndef USE_OLD_ARCHITECTURE
  // there is object that should be avoid. return true.
  if (!!avoid_data.stop_target_object) {
    return true;
  }

  if (avoid_data.unapproved_new_sl.empty()) {
    return false;
  }
#endif

  return !avoid_data.target_objects.empty();
}

bool AvoidanceModule::isExecutionReady() const
{
  DEBUG_PRINT("AVOIDANCE isExecutionReady");
  return true;
}

ModuleStatus AvoidanceModule::updateState()
{
  const auto is_plan_running = isAvoidancePlanRunning();
  const bool has_avoidance_target = !avoidance_data_.target_objects.empty();

  if (!isDrivingSameLane(helper_.getPreviousDrivingLanes(), avoidance_data_.current_lanelets)) {
    RCLCPP_WARN_THROTTLE(getLogger(), *clock_, 500, "previous module lane is updated.");
    current_state_ = ModuleStatus::SUCCESS;
  }

  DEBUG_PRINT(
    "is_plan_running = %d, has_avoidance_target = %d", is_plan_running, has_avoidance_target);

  if (!is_plan_running && !has_avoidance_target) {
    return ModuleStatus::SUCCESS;
  }

  if (
    !has_avoidance_target && parameters_->enable_update_path_when_object_is_gone &&
    !isAvoidanceManeuverRunning()) {
    // if dynamic objects are removed on path, change current state to reset path
    return ModuleStatus::SUCCESS;
  }

<<<<<<< HEAD
  helper_.setPreviousDrivingLanes(avoidance_data_.current_lanelets);
  return ModuleStatus::RUNNING;
=======
#ifdef USE_OLD_ARCHITECTURE
  return ModuleStatus::RUNNING;
#else
  if (is_plan_running || current_state_ == ModuleStatus::RUNNING) {
    return ModuleStatus::RUNNING;
  }
  return ModuleStatus::IDLE;
#endif
>>>>>>> ff07ca14
}

bool AvoidanceModule::isAvoidancePlanRunning() const
{
  constexpr double AVOIDING_SHIFT_THR = 0.1;
  const bool has_base_offset = std::abs(path_shifter_.getBaseOffset()) > AVOIDING_SHIFT_THR;
  const bool has_shift_point = (path_shifter_.getShiftLinesSize() > 0);
  return has_base_offset || has_shift_point;
}
bool AvoidanceModule::isAvoidanceManeuverRunning()
{
  const auto path_idx = avoidance_data_.ego_closest_path_index;

  for (const auto & al : registered_raw_shift_lines_) {
    if (path_idx > al.start_idx || is_avoidance_maneuver_starts) {
      is_avoidance_maneuver_starts = true;
      return true;
    }
  }
  return false;
}

AvoidancePlanningData AvoidanceModule::calcAvoidancePlanningData(DebugData & debug) const
{
  AvoidancePlanningData data;

  // reference pose
  const auto reference_pose =
    utils::getUnshiftedEgoPose(getEgoPose(), helper_.getPreviousSplineShiftPath());
  data.reference_pose = reference_pose;

  // special for avoidance: take behind distance upt ot shift-start-point if it exist.
  const auto longest_dist_to_shift_line = [&]() {
    double max_dist = 0.0;
    for (const auto & pnt : path_shifter_.getShiftLines()) {
      max_dist = std::max(max_dist, calcDistance2d(getEgoPose(), pnt.start));
    }
    for (const auto & sl : registered_raw_shift_lines_) {
      max_dist = std::max(max_dist, calcDistance2d(getEgoPose(), sl.start));
    }
    return max_dist;
  }();

  // center line path (output of this function must have size > 1)
#ifdef USE_OLD_ARCHITECTURE
  const auto center_path =
    utils::calcCenterLinePath(planner_data_, reference_pose, longest_dist_to_shift_line);
#else
  const auto center_path = utils::calcCenterLinePath(
    planner_data_, reference_pose, longest_dist_to_shift_line,
    *getPreviousModuleOutput().reference_path);
#endif

  debug.center_line = center_path;
  if (center_path.points.size() < 2) {
    RCLCPP_WARN_THROTTLE(
      getLogger(), *clock_, 5000, "calcCenterLinePath() must return path which size > 1");
    return data;
  }

  // reference path
#ifdef USE_OLD_ARCHITECTURE
  data.reference_path_rough = center_path;
#else
  data.reference_path_rough = extendBackwardLength(*getPreviousModuleOutput().path);
#endif

  data.reference_path = utils::resamplePathWithSpline(
    data.reference_path_rough, parameters_->resample_interval_for_planning);

  if (data.reference_path.points.size() < 2) {
    // if the resampled path has only 1 point, use original path.
    data.reference_path = center_path;
  }

  const size_t nearest_segment_index =
    findNearestSegmentIndex(data.reference_path.points, data.reference_pose.position);
  data.ego_closest_path_index =
    std::min(nearest_segment_index + 1, data.reference_path.points.size() - 1);

  // arclength from ego pose (used in many functions)
  data.arclength_from_ego = utils::calcPathArcLengthArray(
    data.reference_path, 0, data.reference_path.points.size(),
    calcSignedArcLength(data.reference_path.points, getEgoPosition(), 0));

  // lanelet info
#ifdef USE_OLD_ARCHITECTURE
  data.current_lanelets = utils::calcLaneAroundPose(
    planner_data_->route_handler, reference_pose, planner_data_->parameters.forward_path_length,
    planner_data_->parameters.backward_path_length);
#else
  data.current_lanelets =
    utils::getCurrentLanesFromPath(*getPreviousModuleOutput().reference_path, planner_data_);
#endif

  // keep avoidance state
  data.state = avoidance_data_.state;

  // target objects for avoidance
  fillAvoidanceTargetObjects(data, debug);

  DEBUG_PRINT("target object size = %lu", data.target_objects.size());

  return data;
}

void AvoidanceModule::fillAvoidanceTargetObjects(
  AvoidancePlanningData & data, DebugData & debug) const
{
  const auto expanded_lanelets = utils::avoidance::getTargetLanelets(
    planner_data_, data.current_lanelets, parameters_->detection_area_left_expand_dist,
    parameters_->detection_area_right_expand_dist * (-1.0));

  const auto [object_within_target_lane, object_outside_target_lane] =
    utils::separateObjectsByLanelets(*planner_data_->dynamic_object, expanded_lanelets);

  for (const auto & object : object_outside_target_lane.objects) {
    ObjectData other_object;
    other_object.object = object;
    other_object.reason = "OutOfTargetArea";
    data.other_objects.push_back(other_object);
  }

  ObjectDataArray objects;
  for (const auto & object : object_within_target_lane.objects) {
    objects.push_back(createObjectData(data, object));
  }

  utils::avoidance::filterTargetObjects(objects, data, debug, planner_data_, parameters_);

  // debug
  {
    debug.current_lanelets = std::make_shared<lanelet::ConstLanelets>(data.current_lanelets);
    debug.expanded_lanelets = std::make_shared<lanelet::ConstLanelets>(expanded_lanelets);

    std::vector<AvoidanceDebugMsg> debug_info_array;
    const auto append = [&](const auto & o) {
      AvoidanceDebugMsg debug_info;
      debug_info.object_id = toHexString(o.object.object_id);
      debug_info.longitudinal_distance = o.longitudinal;
      debug_info.lateral_distance_from_centerline = o.lateral;
      debug_info.allow_avoidance = o.reason == "";
      debug_info.failed_reason = o.reason;
      debug_info_array.push_back(debug_info);
    };

    for (const auto & o : objects) {
      append(o);
    }

    updateAvoidanceDebugData(debug_info_array);
  }
}

ObjectData AvoidanceModule::createObjectData(
  const AvoidancePlanningData & data, const PredictedObject & object) const
{
  using boost::geometry::return_centroid;

  const auto & path_points = data.reference_path.points;
  const auto & object_pose = object.kinematics.initial_pose_with_covariance.pose;
  const auto object_closest_index = findNearestIndex(path_points, object_pose.position);
  const auto object_closest_pose = path_points.at(object_closest_index).point.pose;

  ObjectData object_data{};

  object_data.object = object;

  // Calc envelop polygon.
  utils::avoidance::fillObjectEnvelopePolygon(
    object_data, registered_objects_, object_closest_pose, parameters_);

  // calc object centroid.
  object_data.centroid = return_centroid<Point2d>(object_data.envelope_poly);

  // Calc moving time.
  utils::avoidance::fillObjectMovingTime(object_data, stopped_objects_, parameters_);

  // Calc lateral deviation from path to target object.
  object_data.lateral = calcLateralDeviation(object_closest_pose, object_pose.position);

  // Find the footprint point closest to the path, set to object_data.overhang_distance.
  object_data.overhang_dist = utils::avoidance::calcEnvelopeOverhangDistance(
    object_data, object_closest_pose, object_data.overhang_pose.position);

  // Check whether the the ego should avoid the object.
  const auto t = utils::getHighestProbLabel(object.classification);
  const auto object_parameter = parameters_->object_parameters.at(t);
  const auto & vehicle_width = planner_data_->parameters.vehicle_width;
  const auto safety_margin = 0.5 * vehicle_width + object_parameter.safety_buffer_lateral;
  object_data.avoid_required =
    (utils::avoidance::isOnRight(object_data) &&
     std::abs(object_data.overhang_dist) < safety_margin) ||
    (!utils::avoidance::isOnRight(object_data) && object_data.overhang_dist < safety_margin);

  return object_data;
}

void AvoidanceModule::fillShiftLine(AvoidancePlanningData & data, DebugData & debug) const
{
  constexpr double AVOIDING_SHIFT_THR = 0.1;
  data.avoiding_now = std::abs(helper_.getEgoShift()) > AVOIDING_SHIFT_THR;
  data.candidate_path = utils::avoidance::toShiftedPath(data.reference_path);

  auto path_shifter = path_shifter_;

  /**
   * STEP 1
   * Create raw shift points from target object. The lateral margin between the ego and the target
   * object varies depending on the relative speed between the ego and the target object.
   */
  data.unapproved_raw_sl = calcRawShiftLinesFromObjects(data, debug);

  /**
   * STEP 2
   * Modify the raw shift points. (Merging, Trimming)
   */
  const auto processed_raw_sp = applyPreProcessToRawShiftLines(data.unapproved_raw_sl, debug);

  /**
   * STEP 3
   * Find new shift point
   */
  const auto new_sp = findNewShiftLine(processed_raw_sp);
  if (isValidShiftLine(new_sp, path_shifter)) {
    data.unapproved_new_sl = new_sp;
  }

  const auto found_new_sl = data.unapproved_new_sl.size() > 0;
  const auto registered = path_shifter.getShiftLines().size() > 0;
  data.found_avoidance_path = found_new_sl || registered;

  /**
   * STEP 4
   * If there are new shift points, these shift points are registered in path_shifter.
   */
  if (!data.unapproved_new_sl.empty()) {
    addNewShiftLines(path_shifter, data.unapproved_new_sl);
  }

  /**
   * STEP 5
   * Generate avoidance path.
   */
  auto candidate_path = generateAvoidancePath(path_shifter);

  /**
   * STEP 6
   * Check avoidance path safety. For each target objects and the objects in adjacent lanes,
   * check that there is a certain amount of margin in the lateral and longitudinal direction.
   */
  data.safe = isSafePath(path_shifter, candidate_path, debug);

  if (data.safe) {
    data.safe_new_sl = data.unapproved_new_sl;
    data.candidate_path = candidate_path;
  }

  /**
   * Find the nearest object that should be avoid. When the ego follows reference path,
   * if the both of following two conditions are satisfied, the module surely avoid the object.
   * Condition1: there is risk to collide with object without avoidance.
   * Condition2: there is enough space to avoid.
   * In TOO_LARGE_JERK condition, it is possible to avoid object by deceleration even if the flag
   * is_avoidable is FALSE. So, the module inserts stop point for such a object.
   */
  for (const auto & o : data.target_objects) {
    const auto enough_space = o.is_avoidable || o.reason == AvoidanceDebugFactor::TOO_LARGE_JERK;
    if (o.avoid_required && enough_space) {
      data.avoid_required = true;
      data.stop_target_object = o;
      break;
    }
  }

  /**
   * If the avoidance path is not safe in situation where the ego should avoid object, the ego
   * stops in front of the front object with the necessary distance to avoid the object.
   */
  if (!data.safe && data.avoid_required) {
    data.yield_required = data.found_avoidance_path && data.avoid_required;
    RCLCPP_WARN_THROTTLE(
      getLogger(), *clock_, 5000, "not found safe avoidance path. transit yield maneuver...");
  }

  /**
   * Even if data.avoid_required is false, the module cancels registered shift point when the
   * approved avoidance path is not safe.
   */
  if (!data.safe && registered) {
    data.yield_required = true;
    RCLCPP_WARN_THROTTLE(
      getLogger(), *clock_, 5000,
      "found safe avoidance path, but it is not safe. canceling avoidance path...");
  }

  /**
   * TODO(Satoshi OTA) Think yield maneuver in the middle of avoidance.
   * Even if it is determined that a yield is necessary, the yield maneuver is not executed
   * if the avoidance has already been initiated.
   */
  if (!data.safe && data.avoiding_now) {
    data.yield_required = false;
    data.safe = true;  // OVERWRITE SAFETY JUDGE
    data.safe_new_sl = data.unapproved_new_sl;
    data.candidate_path = candidate_path;
    RCLCPP_WARN_THROTTLE(
      getLogger(), *clock_, 5000, "avoiding now. could not transit yield maneuver!!!");
  }

  fillDebugData(data, debug);
}

void AvoidanceModule::fillDebugData(const AvoidancePlanningData & data, DebugData & debug) const
{
  debug.output_shift = data.candidate_path.shift_length;
  debug.current_raw_shift = data.unapproved_raw_sl;
  debug.new_shift_lines = data.unapproved_new_sl;

  if (!data.stop_target_object) {
    return;
  }

  if (data.avoiding_now) {
    return;
  }

  if (data.unapproved_new_sl.empty()) {
    return;
  }

  const auto o_front = data.stop_target_object.get();
  const auto t = utils::getHighestProbLabel(o_front.object.classification);
  const auto object_parameter = parameters_->object_parameters.at(t);
  const auto & base_link2front = planner_data_->parameters.base_link2front;
  const auto & vehicle_width = planner_data_->parameters.vehicle_width;

  const auto max_avoid_margin = object_parameter.safety_buffer_lateral +
                                parameters_->lateral_collision_margin + 0.5 * vehicle_width;

  const auto variable = helper_.getSharpAvoidanceDistance(
    helper_.getShiftLength(o_front, utils::avoidance::isOnRight(o_front), max_avoid_margin));
  const auto constant = helper_.getNominalPrepareDistance() +
                        object_parameter.safety_buffer_longitudinal + base_link2front;
  const auto total_avoid_distance = variable + constant;

  dead_pose_ = calcLongitudinalOffsetPose(
    data.reference_path.points, getEgoPosition(), o_front.longitudinal - total_avoid_distance);

  if (!dead_pose_) {
    dead_pose_ = getPose(data.reference_path.points.front());
  }
}

AvoidanceState AvoidanceModule::updateEgoState(const AvoidancePlanningData & data) const
{
  if (data.yield_required && parameters_->enable_yield_maneuver) {
    return AvoidanceState::YIELD;
  }

  if (!data.avoid_required) {
    return AvoidanceState::NOT_AVOID;
  }

  if (!data.found_avoidance_path) {
    return AvoidanceState::AVOID_PATH_NOT_READY;
  }

  if (isWaitingApproval() && path_shifter_.getShiftLines().empty()) {
    return AvoidanceState::AVOID_PATH_READY;
  }

  return AvoidanceState::AVOID_EXECUTE;
}

void AvoidanceModule::updateEgoBehavior(const AvoidancePlanningData & data, ShiftedPath & path)
{
  if (parameters_->disable_path_update) {
    return;
  }

  switch (data.state) {
    case AvoidanceState::NOT_AVOID: {
      break;
    }
    case AvoidanceState::YIELD: {
      insertYieldVelocity(path);
      insertWaitPoint(parameters_->use_constraints_for_decel, path);
      initRTCStatus();
      unlockNewModuleLaunch();
      break;
    }
    case AvoidanceState::AVOID_PATH_NOT_READY: {
      insertPrepareVelocity(false, path);
      insertWaitPoint(parameters_->use_constraints_for_decel, path);
      break;
    }
    case AvoidanceState::AVOID_PATH_READY: {
      insertPrepareVelocity(true, path);
      insertWaitPoint(parameters_->use_constraints_for_decel, path);
      break;
    }
    case AvoidanceState::AVOID_EXECUTE: {
      break;
    }
    default:
      throw std::domain_error("invalid behavior");
  }

  setStopReason(StopReason::AVOIDANCE, path.path);
}

void AvoidanceModule::updateRegisteredRawShiftLines()
{
  const auto & data = avoidance_data_;

  utils::avoidance::fillAdditionalInfoFromPoint(data, registered_raw_shift_lines_);

  AvoidLineArray avoid_lines;

  const auto has_large_offset = [this](const auto & s) {
    constexpr double THRESHOLD = 0.1;
    const auto ego_shift_length = helper_.getEgoLinearShift();

    const auto start_to_ego_longitudinal = -1.0 * s.start_longitudinal;

    if (start_to_ego_longitudinal < 0.0) {
      return false;
    }

    const auto reg_shift_length =
      s.getGradient() * start_to_ego_longitudinal + s.start_shift_length;

    return std::abs(ego_shift_length - reg_shift_length) > THRESHOLD;
  };

  const auto ego_idx = data.ego_closest_path_index;

  for (const auto & s : registered_raw_shift_lines_) {
    // invalid
    if (s.end_idx < ego_idx) {
      continue;
    }

    // invalid
    if (has_large_offset(s)) {
      continue;
    }

    // valid
    avoid_lines.push_back(s);
  }

  DEBUG_PRINT(
    "ego_closest_path_index = %lu, registered_raw_shift_lines_ size: %lu -> %lu",
    data.ego_closest_path_index, registered_raw_shift_lines_.size(), avoid_lines.size());

  printShiftLines(registered_raw_shift_lines_, "registered_raw_shift_lines_ (before)");
  printShiftLines(avoid_lines, "registered_raw_shift_lines_ (after)");

  registered_raw_shift_lines_ = avoid_lines;
  debug_data_.registered_raw_shift = registered_raw_shift_lines_;
}

AvoidLineArray AvoidanceModule::applyPreProcessToRawShiftLines(
  AvoidLineArray & raw_shift_lines, DebugData & debug) const
{
  /**
   * Use all registered points. For the current points, if the similar one of the current
   * points are already registered, will not use it.
   * TODO(Horibe): enrich this logic to be able to consider the removal of the registered
   *               shift, because it cannot handle the case like "we don't have to avoid
   *               the object anymore".
   */
  raw_shift_lines = utils::avoidance::combineRawShiftLinesWithUniqueCheck(
    registered_raw_shift_lines_, raw_shift_lines);

  printShiftLines(raw_shift_lines, "raw_shift_lines");
  printShiftLines(registered_raw_shift_lines_, "registered_raw_shift_lines");

  /*
   * Add return-to-center shift point from the last shift point, if needed.
   * If there is no shift points, set return-to center shift from ego.
   */
  // TODO(Horibe) Here, the return point is calculated considering the prepare distance,
  // but there is an issue that sometimes this prepare distance is erased by the trimSimilarGrad,
  // and it suddenly tries to return from ego. Then steer rotates aggressively.
  // It is temporally solved by changing the threshold of trimSimilarGrad, but it needs to be
  // fixed in a proper way.
  // Maybe after merge, all shift points before the prepare distance can be deleted.
  addReturnShiftLineFromEgo(raw_shift_lines);

  /*
   * Add gap filled shift lines so that merged shift lines connect smoothly.
   */
  fillShiftLineGap(raw_shift_lines);
  debug.gap_filled = raw_shift_lines;

  /**
   * On each path point, compute shift length with considering the raw shift points.
   * Then create a merged shift points by finding the change point of the gradient of shifting.
   *  - take maximum shift length if there is duplicate shift point
   *  - take sum if there are shifts for opposite direction (right and left)
   *  - shift length is interpolated linearly.
   * Note: Because this function just foolishly extracts points, it includes
   *       insignificant small (useless) shift points, which should be removed in post-process.
   */
  auto merged_shift_lines = mergeShiftLines(raw_shift_lines, debug);
  debug.merged = merged_shift_lines;

  /*
   * Remove unnecessary shift points
   *  - Quantize the shift length to reduce the shift point noise
   *  - Change the shift length to the previous one if the deviation is small.
   *  - Combine shift points that have almost same gradient
   *  - Remove unnecessary return shift (back to the center line).
   */
  auto shift_lines = trimShiftLine(merged_shift_lines, debug);
  DEBUG_PRINT("final shift point size = %lu", shift_lines.size());

  return shift_lines;
}

void AvoidanceModule::registerRawShiftLines(const AvoidLineArray & future)
{
  if (future.empty()) {
    RCLCPP_ERROR(getLogger(), "future is empty! return.");
    return;
  }

  const auto old_size = registered_raw_shift_lines_.size();

  auto future_with_info = future;
  utils::avoidance::fillAdditionalInfoFromPoint(avoidance_data_, future_with_info);
  printShiftLines(future_with_info, "future_with_info");
  printShiftLines(registered_raw_shift_lines_, "registered_raw_shift_lines_");
  printShiftLines(current_raw_shift_lines_, "current_raw_shift_lines_");

  // sort by longitudinal
  std::sort(future_with_info.begin(), future_with_info.end(), [](auto a, auto b) {
    return a.end_longitudinal < b.end_longitudinal;
  });

  // calc relative lateral length
  future_with_info.front().start_shift_length = getCurrentBaseShift();
  for (size_t i = 1; i < future_with_info.size(); ++i) {
    future_with_info.at(i).start_shift_length = future_with_info.at(i - 1).end_shift_length;
  }

  const auto is_registered = [this](const auto id) {
    const auto & r = registered_raw_shift_lines_;
    return std::any_of(r.begin(), r.end(), [id](const auto & s) { return s.id == id; });
  };

  const auto same_id_shift_line = [this](const auto id) {
    const auto & r = current_raw_shift_lines_;
    const auto itr = std::find_if(r.begin(), r.end(), [id](const auto & s) { return s.id == id; });
    if (itr != r.end()) {
      return *itr;
    }
    throw std::logic_error("not found same id current raw shift line.");
  };

  for (const auto & s : future_with_info) {
    if (s.parent_ids.empty()) {
      RCLCPP_ERROR(getLogger(), "avoid line for path_shifter must have parent_id.");
    }

    for (const auto id : s.parent_ids) {
      if (is_registered(id)) {
        continue;
      }

      registered_raw_shift_lines_.push_back(same_id_shift_line(id));
    }
  }

  DEBUG_PRINT("registered object size: %lu -> %lu", old_size, registered_raw_shift_lines_.size());
}

AvoidLineArray AvoidanceModule::calcRawShiftLinesFromObjects(
  AvoidancePlanningData & data, DebugData & debug) const
{
  {
    debug_avoidance_initializer_for_shift_line_.clear();
    debug.unavoidable_objects.clear();
  }

  const auto prepare_distance = helper_.getNominalPrepareDistance();

  // To be consistent with changes in the ego position, the current shift length is considered.
  const auto current_ego_shift = helper_.getEgoShift();
  const auto & base_link2front = planner_data_->parameters.base_link2front;
  const auto & base_link2rear = planner_data_->parameters.base_link2rear;

  AvoidLineArray avoid_lines;
  std::vector<AvoidanceDebugMsg> avoidance_debug_msg_array;
  avoidance_debug_msg_array.reserve(data.target_objects.size());
  for (auto & o : data.target_objects) {
    AvoidanceDebugMsg avoidance_debug_msg;
    const auto avoidance_debug_array_false_and_push_back =
      [&avoidance_debug_msg, &avoidance_debug_msg_array](const std::string & failed_reason) {
        avoidance_debug_msg.allow_avoidance = false;
        avoidance_debug_msg.failed_reason = failed_reason;
        avoidance_debug_msg_array.push_back(avoidance_debug_msg);
      };

    avoidance_debug_msg.object_id = toHexString(o.object.object_id);
    avoidance_debug_msg.longitudinal_distance = o.longitudinal;
    avoidance_debug_msg.lateral_distance_from_centerline = o.lateral;
    avoidance_debug_msg.to_furthest_linestring_distance = o.to_road_shoulder_distance;

    if (!o.avoid_margin) {
      avoidance_debug_array_false_and_push_back(AvoidanceDebugFactor::INSUFFICIENT_LATERAL_MARGIN);
      o.reason = AvoidanceDebugFactor::INSUFFICIENT_LATERAL_MARGIN;
      debug.unavoidable_objects.push_back(o);
      if (o.avoid_required) {
        break;
      } else {
        continue;
      }
    }

    const auto is_object_on_right = utils::avoidance::isOnRight(o);
    const auto shift_length = helper_.getShiftLength(o, is_object_on_right, o.avoid_margin.get());
    if (utils::avoidance::isSameDirectionShift(is_object_on_right, shift_length)) {
      avoidance_debug_array_false_and_push_back(AvoidanceDebugFactor::SAME_DIRECTION_SHIFT);
      o.reason = AvoidanceDebugFactor::SAME_DIRECTION_SHIFT;
      debug.unavoidable_objects.push_back(o);
      if (o.avoid_required) {
        break;
      } else {
        continue;
      }
    }

    const auto avoiding_shift = shift_length - current_ego_shift;
    const auto return_shift = shift_length;

    // use absolute dist for return-to-center, relative dist from current for avoiding.
    const auto nominal_avoid_distance = helper_.getNominalAvoidanceDistance(avoiding_shift);
    const auto nominal_return_distance = helper_.getNominalAvoidanceDistance(return_shift);

    // use each object param
    const auto t = utils::getHighestProbLabel(o.object.classification);
    const auto object_parameter = parameters_->object_parameters.at(t);

    /**
     * Is there enough distance from ego to object for avoidance?
     *   - Yes -> use the nominal distance.
     *   - No -> check if it is possible to avoid within maximum jerk limit.
     *     - Yes -> use the stronger jerk.
     *     - No -> ignore this object. Expected behavior is that the vehicle will stop in front
     *             of the obstacle, then start avoidance.
     */
    const auto constant =
      object_parameter.safety_buffer_longitudinal + base_link2front + prepare_distance;
    const auto has_enough_distance = o.longitudinal > constant + nominal_avoid_distance;
    const auto remaining_distance = o.longitudinal - constant;
    if (!has_enough_distance) {
      if (remaining_distance <= 0.0) {
        // TODO(Horibe) Even if there is no enough distance for avoidance shift, the
        // return-to-center shift must be considered for each object if the current_shift
        // is not zero.
        avoidance_debug_array_false_and_push_back(
          AvoidanceDebugFactor::REMAINING_DISTANCE_LESS_THAN_ZERO);
        if (!data.avoiding_now) {
          o.reason = AvoidanceDebugFactor::REMAINING_DISTANCE_LESS_THAN_ZERO;
          debug.unavoidable_objects.push_back(o);
          if (o.avoid_required) {
            break;
          } else {
            continue;
          }
        }
      }

      // This is the case of exceeding the jerk limit. Use the sharp avoidance ego speed.
      const auto required_jerk = path_shifter_.calcJerkFromLatLonDistance(
        avoiding_shift, remaining_distance, helper_.getSharpAvoidanceEgoSpeed());
      avoidance_debug_msg.required_jerk = required_jerk;
      avoidance_debug_msg.maximum_jerk = parameters_->max_lateral_jerk;
      if (required_jerk > parameters_->max_lateral_jerk) {
        avoidance_debug_array_false_and_push_back(AvoidanceDebugFactor::TOO_LARGE_JERK);
        if (!data.avoiding_now) {
          o.reason = AvoidanceDebugFactor::TOO_LARGE_JERK;
          debug.unavoidable_objects.push_back(o);
          if (o.avoid_required) {
            break;
          } else {
            continue;
          }
        }
      }
    }
    const auto avoiding_distance =
      has_enough_distance ? nominal_avoid_distance : remaining_distance;

    const auto is_valid_shift_line = [](const auto & s) {
      return s.start_longitudinal > 0.0 && s.start_longitudinal < s.end_longitudinal;
    };

    AvoidLine al_avoid;
    {
      const auto offset = object_parameter.safety_buffer_longitudinal + base_link2front;
      const auto path_front_to_ego =
        avoidance_data_.arclength_from_ego.at(avoidance_data_.ego_closest_path_index);

      al_avoid.start_longitudinal = o.longitudinal - offset - avoiding_distance;
      al_avoid.start_idx = utils::avoidance::findPathIndexFromArclength(
        avoidance_data_.arclength_from_ego, al_avoid.start_longitudinal + path_front_to_ego);
      al_avoid.start = avoidance_data_.reference_path.points.at(al_avoid.start_idx).point.pose;
      al_avoid.start_shift_length = helper_.getLinearShift(al_avoid.start.position);

      al_avoid.end_shift_length = shift_length;
      al_avoid.end_longitudinal = o.longitudinal - offset;
      al_avoid.id = getOriginalShiftLineUniqueId();
      al_avoid.object = o;

      if (is_valid_shift_line(al_avoid)) {
        avoid_lines.push_back(al_avoid);
      }
    }

    AvoidLine al_return;
    {
      const auto offset = object_parameter.safety_buffer_longitudinal + base_link2rear + o.length;
      // The end_margin also has the purpose of preventing the return path from NOT being
      // triggered at the end point.
      const auto end_margin = 1.0;
      const auto return_remaining_distance =
        std::max(data.arclength_from_ego.back() - o.longitudinal - offset - end_margin, 0.0);

      al_return.start_shift_length = shift_length;
      al_return.end_shift_length = 0.0;
      al_return.start_longitudinal = o.longitudinal + offset;
      al_return.end_longitudinal =
        o.longitudinal + offset + std::min(nominal_return_distance, return_remaining_distance);
      al_return.id = getOriginalShiftLineUniqueId();
      al_return.object = o;

      if (is_valid_shift_line(al_return)) {
        avoid_lines.push_back(al_return);
      }
    }

    DEBUG_PRINT(
      "object is set: avoid_shift = %f, return_shift = %f, dist = (avoidStart: %3.3f, avoidEnd: "
      "%3.3f, returnEnd: %3.3f), avoiding_dist = (nom:%f, res:%f), avoid_margin = %f, return_dist "
      "= %f",
      avoiding_shift, return_shift, al_avoid.start_longitudinal, al_avoid.end_longitudinal,
      al_return.end_longitudinal, nominal_avoid_distance, avoiding_distance, o.avoid_margin.get(),
      nominal_return_distance);
    avoidance_debug_msg.allow_avoidance = true;
    avoidance_debug_msg_array.push_back(avoidance_debug_msg);

    o.is_avoidable = true;
  }

  // debug
  {
    std::vector<AvoidanceDebugMsg> debug_info_array;
    const auto append = [&](const auto & o) {
      AvoidanceDebugMsg debug_info;
      debug_info.object_id = toHexString(o.object.object_id);
      debug_info.longitudinal_distance = o.longitudinal;
      debug_info.lateral_distance_from_centerline = o.lateral;
      debug_info.allow_avoidance = o.reason == "";
      debug_info.failed_reason = o.reason;
      debug_info_array.push_back(debug_info);
    };

    for (const auto & o : data.target_objects) {
      append(o);
    }

    debug_avoidance_initializer_for_shift_line_.clear();
    debug_avoidance_initializer_for_shift_line_ = std::move(debug_info_array);
    debug_avoidance_initializer_for_shift_line_time_ = clock_->now();
  }

  utils::avoidance::fillAdditionalInfoFromLongitudinal(data, avoid_lines);

  return avoid_lines;
}

void AvoidanceModule::generateTotalShiftLine(
  const AvoidLineArray & avoid_lines, ShiftLineData & shift_line_data) const
{
  const auto & path = avoidance_data_.reference_path;
  const auto & arcs = avoidance_data_.arclength_from_ego;
  const auto N = path.points.size();

  auto & sl = shift_line_data;

  sl.shift_line = std::vector<double>(N, 0.0);
  sl.shift_line_grad = std::vector<double>(N, 0.0);

  sl.pos_shift_line = std::vector<double>(N, 0.0);
  sl.neg_shift_line = std::vector<double>(N, 0.0);

  sl.pos_shift_line_grad = std::vector<double>(N, 0.0);
  sl.neg_shift_line_grad = std::vector<double>(N, 0.0);

  // debug
  sl.shift_line_history = std::vector<std::vector<double>>(avoid_lines.size(), sl.shift_line);

  // take minmax for same directional shift length
  for (size_t j = 0; j < avoid_lines.size(); ++j) {
    const auto & al = avoid_lines.at(j);
    for (size_t i = 0; i < N; ++i) {
      // calc current interpolated shift
      const auto i_shift = utils::avoidance::lerpShiftLengthOnArc(arcs.at(i), al);

      // update maximum shift for positive direction
      if (i_shift > sl.pos_shift_line.at(i)) {
        sl.pos_shift_line.at(i) = i_shift;
        sl.pos_shift_line_grad.at(i) = al.getGradient();
      }

      // update minumum shift for negative direction
      if (i_shift < sl.neg_shift_line.at(i)) {
        sl.neg_shift_line.at(i) = i_shift;
        sl.neg_shift_line_grad.at(i) = al.getGradient();
      }

      // store for debug print
      sl.shift_line_history.at(j).at(i) = i_shift;
    }
  }

  // Merge shift length of opposite directions.
  for (size_t i = 0; i < N; ++i) {
    sl.shift_line.at(i) = sl.pos_shift_line.at(i) + sl.neg_shift_line.at(i);
    sl.shift_line_grad.at(i) = sl.pos_shift_line_grad.at(i) + sl.neg_shift_line_grad.at(i);
  }

  // overwrite shift with current_ego_shift until ego pose.
  const auto current_shift = helper_.getEgoLinearShift();
  for (size_t i = 0; i <= avoidance_data_.ego_closest_path_index; ++i) {
    sl.shift_line.at(i) = current_shift;
    sl.shift_line_grad.at(i) = 0.0;
  }

  // If the shift point does not have an associated object,
  // use previous value.
  for (size_t i = 1; i < N; ++i) {
    bool has_object = false;
    for (const auto & al : avoid_lines) {
      if (al.start_idx <= i && i <= al.end_idx) {
        has_object = true;
        break;
      }
    }
    if (!has_object) {
      sl.shift_line.at(i) = sl.shift_line.at(i - 1);
    }
  }

  if (avoid_lines.empty()) {
    sl.shift_line_history.push_back(sl.shift_line);
    return;
  }

  const auto grad_first_shift_line = (avoid_lines.front().start_shift_length - current_shift) /
                                     avoid_lines.front().start_longitudinal;

  for (size_t i = avoidance_data_.ego_closest_path_index; i <= avoid_lines.front().start_idx; ++i) {
    sl.shift_line.at(i) = helper_.getLinearShift(getPoint(path.points.at(i)));
    sl.shift_line_grad.at(i) = grad_first_shift_line;
  }

  sl.shift_line_history.push_back(sl.shift_line);
}

AvoidLineArray AvoidanceModule::extractShiftLinesFromLine(ShiftLineData & shift_line_data) const
{
  using utils::avoidance::setEndData;
  using utils::avoidance::setStartData;

  const auto & path = avoidance_data_.reference_path;
  const auto & arcs = avoidance_data_.arclength_from_ego;
  const auto N = path.points.size();

  auto & sl = shift_line_data;

  const auto backward_grad = [&](const size_t i) {
    if (i == 0) {
      return sl.shift_line_grad.at(i);
    }
    const double ds = arcs.at(i) - arcs.at(i - 1);
    if (ds < 1.0e-5) {
      return sl.shift_line_grad.at(i);
    }  // use theoretical value when ds is too small.
    return (sl.shift_line.at(i) - sl.shift_line.at(i - 1)) / ds;
  };

  const auto forward_grad = [&](const size_t i) {
    if (i == arcs.size() - 1) {
      return sl.shift_line_grad.at(i);
    }
    const double ds = arcs.at(i + 1) - arcs.at(i);
    if (ds < 1.0e-5) {
      return sl.shift_line_grad.at(i);
    }  // use theoretical value when ds is too small.
    return (sl.shift_line.at(i + 1) - sl.shift_line.at(i)) / ds;
  };

  // calculate forward and backward gradient of the shift length.
  // This will be used for grad-change-point check.
  sl.forward_grad = std::vector<double>(N, 0.0);
  sl.backward_grad = std::vector<double>(N, 0.0);
  for (size_t i = 0; i < N - 1; ++i) {
    sl.forward_grad.at(i) = forward_grad(i);
    sl.backward_grad.at(i) = backward_grad(i);
  }

  AvoidLineArray merged_avoid_lines;
  AvoidLine al{};
  bool found_first_start = false;
  constexpr auto CREATE_SHIFT_GRAD_THR = 0.001;
  constexpr auto IS_ALREADY_SHIFTING_THR = 0.001;
  for (size_t i = avoidance_data_.ego_closest_path_index; i < N - 1; ++i) {
    const auto & p = path.points.at(i).point.pose;
    const auto shift = sl.shift_line.at(i);

    // If the vehicle is already on the avoidance (checked by the first point has shift),
    // set a start point at the first path point.
    if (!found_first_start && std::abs(shift) > IS_ALREADY_SHIFTING_THR) {
      setStartData(al, 0.0, p, i, arcs.at(i));  // start length is overwritten later.
      found_first_start = true;
      DEBUG_PRINT("shift (= %f) is not zero at i = %lu. set start shift here.", shift, i);
    }

    // find the point where the gradient of the shift is changed
    const bool set_shift_line_flag =
      std::abs(sl.forward_grad.at(i) - sl.backward_grad.at(i)) > CREATE_SHIFT_GRAD_THR;

    if (!set_shift_line_flag) {
      continue;
    }

    if (!found_first_start) {
      setStartData(al, 0.0, p, i, arcs.at(i));  // start length is overwritten later.
      found_first_start = true;
      DEBUG_PRINT("grad change detected. start at i = %lu", i);
    } else {
      setEndData(al, shift, p, i, arcs.at(i));
      al.id = getOriginalShiftLineUniqueId();
      merged_avoid_lines.push_back(al);
      setStartData(al, 0.0, p, i, arcs.at(i));  // start length is overwritten later.
      DEBUG_PRINT("end and start point found at i = %lu", i);
    }
  }

  if (std::abs(backward_grad(N - 1)) > CREATE_SHIFT_GRAD_THR) {
    const auto & p = path.points.at(N - 1).point.pose;
    const auto shift = sl.shift_line.at(N - 1);
    setEndData(al, shift, p, N - 1, arcs.at(N - 1));
    al.id = getOriginalShiftLineUniqueId();
    merged_avoid_lines.push_back(al);
  }

  return merged_avoid_lines;
}

void AvoidanceModule::fillShiftLineGap(AvoidLineArray & shift_lines) const
{
  using utils::avoidance::setEndData;

  if (shift_lines.empty()) {
    return;
  }

  const auto & data = avoidance_data_;

  helper_.alignShiftLinesOrder(shift_lines, false);

  const auto fill_gap = [&shift_lines, this](const auto & front_line, const auto & back_line) {
    const auto has_gap = back_line.start_longitudinal - front_line.end_longitudinal > 0.0;
    if (!has_gap) {
      return;
    }

    AvoidLine new_line{};
    new_line.start_shift_length = front_line.end_shift_length;
    new_line.start_longitudinal = front_line.end_longitudinal;
    new_line.end_shift_length = back_line.start_shift_length;
    new_line.end_longitudinal = back_line.start_longitudinal;
    new_line.id = getOriginalShiftLineUniqueId();

    shift_lines.push_back(new_line);
  };

  // fill gap between ego and nearest shift line.
  {
    AvoidLine ego_line{};
    setEndData(
      ego_line, helper_.getEgoLinearShift(), data.reference_pose, data.ego_closest_path_index, 0.0);

    fill_gap(ego_line, shift_lines.front());
  }

  // fill gap among shift lines.
  for (size_t i = 0; i < shift_lines.size() - 1; ++i) {
    fill_gap(shift_lines.at(i), shift_lines.at(i + 1));
  }

  utils::avoidance::fillAdditionalInfoFromLongitudinal(data, shift_lines);

  helper_.alignShiftLinesOrder(shift_lines, false);
}

AvoidLineArray AvoidanceModule::mergeShiftLines(
  const AvoidLineArray & raw_shift_lines, DebugData & debug) const
{
  // Generate shift line by merging raw_shift_lines.
  ShiftLineData shift_line_data;
  generateTotalShiftLine(raw_shift_lines, shift_line_data);

  // Re-generate shift points by detecting gradient-change point of the shift line.
  auto merged_shift_lines = extractShiftLinesFromLine(shift_line_data);

  // set parent id
  for (auto & al : merged_shift_lines) {
    al.parent_ids = utils::avoidance::calcParentIds(raw_shift_lines, al);
  }

  // sort by distance from ego.
  helper_.alignShiftLinesOrder(merged_shift_lines);

  // debug visualize
  {
    debug.pos_shift = shift_line_data.pos_shift_line;
    debug.neg_shift = shift_line_data.neg_shift_line;
    debug.total_shift = shift_line_data.shift_line;
    debug.pos_shift_grad = shift_line_data.pos_shift_line_grad;
    debug.neg_shift_grad = shift_line_data.neg_shift_line_grad;
    debug.total_forward_grad = shift_line_data.forward_grad;
    debug.total_backward_grad = shift_line_data.backward_grad;
  }

  // debug print
  {
    const auto & arc = avoidance_data_.arclength_from_ego;
    const auto & closest = avoidance_data_.ego_closest_path_index;
    const auto & sl = shift_line_data.shift_line;
    const auto & sg = shift_line_data.shift_line_grad;
    const auto & fg = shift_line_data.forward_grad;
    const auto & bg = shift_line_data.backward_grad;
    using std::setw;
    std::stringstream ss;
    ss << std::fixed << std::setprecision(3);
    ss << "\n[idx, arc, shift (for each shift points, filtered | total), grad (ideal, bwd, fwd)]: "
          "closest = "
       << closest << ", raw_shift_lines size = " << raw_shift_lines.size() << std::endl;
    for (size_t i = 0; i < arc.size(); ++i) {
      ss << "i = " << i << " | arc: " << arc.at(i) << " | shift: (";
      for (const auto & p : shift_line_data.shift_line_history) {
        ss << setw(5) << p.at(i) << ", ";
      }
      ss << "| total: " << setw(5) << sl.at(i) << ") | grad: (" << sg.at(i) << ", " << fg.at(i)
         << ", " << bg.at(i) << ")" << std::endl;
    }
    DEBUG_PRINT("%s", ss.str().c_str());
  }

  printShiftLines(merged_shift_lines, "merged_shift_lines");

  return merged_shift_lines;
}

AvoidLineArray AvoidanceModule::trimShiftLine(
  const AvoidLineArray & shift_lines, DebugData & debug) const
{
  if (shift_lines.empty()) {
    return shift_lines;
  }

  AvoidLineArray sl_array_trimmed = shift_lines;

  // sort shift points from front to back.
  helper_.alignShiftLinesOrder(sl_array_trimmed);

  // - Change the shift length to the previous one if the deviation is small.
  {
    constexpr double SHIFT_DIFF_THRES = 1.0;
    trimSmallShiftLine(sl_array_trimmed, SHIFT_DIFF_THRES);
  }

  // - Combine avoid points that have almost same gradient.
  // this is to remove the noise.
  {
    const auto THRESHOLD = parameters_->same_grad_filter_1_threshold;
    trimSimilarGradShiftLine(sl_array_trimmed, THRESHOLD);
    debug.trim_similar_grad_shift = sl_array_trimmed;
    printShiftLines(sl_array_trimmed, "after trim_similar_grad_shift");
  }

  // - Quantize the shift length to reduce the shift point noise
  // This is to remove the noise coming from detection accuracy, interpolation, resampling, etc.
  {
    const auto THRESHOLD = parameters_->quantize_filter_threshold;
    quantizeShiftLine(sl_array_trimmed, THRESHOLD);
    printShiftLines(sl_array_trimmed, "after sl_array_trimmed");
    debug.quantized = sl_array_trimmed;
  }

  // - Change the shift length to the previous one if the deviation is small.
  {
    constexpr double SHIFT_DIFF_THRES = 1.0;
    trimSmallShiftLine(sl_array_trimmed, SHIFT_DIFF_THRES);
    debug.trim_small_shift = sl_array_trimmed;
    printShiftLines(sl_array_trimmed, "after trim_small_shift");
  }

  // - Combine avoid points that have almost same gradient (again)
  {
    const auto THRESHOLD = parameters_->same_grad_filter_2_threshold;
    trimSimilarGradShiftLine(sl_array_trimmed, THRESHOLD);
    debug.trim_similar_grad_shift_second = sl_array_trimmed;
    printShiftLines(sl_array_trimmed, "after trim_similar_grad_shift_second");
  }

  // - trimTooSharpShift
  // Check if it is not too sharp for the return-to-center shift point.
  // If the shift is sharp, it is combined with the next shift point until it gets non-sharp.
  {
    const auto THRESHOLD = parameters_->sharp_shift_filter_threshold;
    trimSharpReturn(sl_array_trimmed, THRESHOLD);
    debug.trim_too_sharp_shift = sl_array_trimmed;
    printShiftLines(sl_array_trimmed, "after trimSharpReturn");
  }

  // - Combine avoid points that have almost same gradient (again)
  {
    const auto THRESHOLD = parameters_->same_grad_filter_3_threshold;
    trimSimilarGradShiftLine(sl_array_trimmed, THRESHOLD);
    debug.trim_similar_grad_shift_third = sl_array_trimmed;
    printShiftLines(sl_array_trimmed, "after trim_similar_grad_shift_second");
  }

  return sl_array_trimmed;
}

void AvoidanceModule::quantizeShiftLine(AvoidLineArray & shift_lines, const double threshold) const
{
  if (threshold < 1.0e-5) {
    return;  // no need to process
  }

  for (auto & sl : shift_lines) {
    sl.end_shift_length = std::round(sl.end_shift_length / threshold) * threshold;
  }

  helper_.alignShiftLinesOrder(shift_lines);
}

void AvoidanceModule::trimSmallShiftLine(AvoidLineArray & shift_lines, const double threshold) const
{
  if (shift_lines.empty()) {
    return;
  }

  AvoidLineArray input = shift_lines;
  shift_lines.clear();

  for (const auto & s : input) {
    if (s.getRelativeLongitudinal() < threshold) {
      continue;
    }

    shift_lines.push_back(s);
  }
}

void AvoidanceModule::trimSimilarGradShiftLine(
  AvoidLineArray & avoid_lines, const double threshold) const
{
  if (avoid_lines.empty()) {
    return;
  }

  AvoidLineArray input = avoid_lines;
  avoid_lines.clear();
  avoid_lines.push_back(input.front());  // Take the first one anyway (think later)

  AvoidLine base_line = input.front();

  AvoidLineArray combine_buffer;
  combine_buffer.push_back(input.front());

  constexpr auto SHIFT_THR = 1e-3;
  const auto is_negative_shift = [&](const auto & s) {
    return s.getRelativeLength() < -1.0 * SHIFT_THR;
  };

  const auto is_positive_shift = [&](const auto & s) { return s.getRelativeLength() > SHIFT_THR; };

  for (size_t i = 1; i < input.size(); ++i) {
    AvoidLine combine{};

    utils::avoidance::setStartData(
      combine, base_line.start_shift_length, base_line.start, base_line.start_idx,
      base_line.start_longitudinal);
    utils::avoidance::setEndData(
      combine, input.at(i).end_shift_length, input.at(i).end, input.at(i).end_idx,
      input.at(i).end_longitudinal);

    combine_buffer.push_back(input.at(i));

    const auto violates = [&]() {
      if (is_negative_shift(input.at(i)) && is_positive_shift(base_line)) {
        return true;
      }

      if (is_negative_shift(base_line) && is_positive_shift(input.at(i))) {
        return true;
      }

      const auto lon_combine = combine.getRelativeLongitudinal();
      const auto base_length = base_line.getGradient() * lon_combine;
      return std::abs(combine.getRelativeLength() - base_length) > threshold;
    }();

    if (violates) {
      avoid_lines.push_back(input.at(i));
      base_line = input.at(i);
      combine_buffer.clear();
      combine_buffer.push_back(input.at(i));
    } else {
      avoid_lines.back() = combine;
    }
  }

  helper_.alignShiftLinesOrder(avoid_lines);

  DEBUG_PRINT("size %lu -> %lu", input.size(), avoid_lines.size());
}

void AvoidanceModule::trimSharpReturn(AvoidLineArray & shift_lines, const double threshold) const
{
  AvoidLineArray shift_lines_orig = shift_lines;
  shift_lines.clear();

  const auto isZero = [](double v) { return std::abs(v) < 0.01; };

  // check if the shift point is positive (avoiding) shift
  const auto isPositive = [&](const auto & sl) {
    constexpr auto POSITIVE_SHIFT_THR = 0.1;
    return std::abs(sl.end_shift_length) - std::abs(sl.start_shift_length) > POSITIVE_SHIFT_THR;
  };

  // check if the shift point is negative (returning) shift
  const auto isNegative = [&](const auto & sl) {
    constexpr auto NEGATIVE_SHIFT_THR = -0.1;
    return std::abs(sl.end_shift_length) - std::abs(sl.start_shift_length) < NEGATIVE_SHIFT_THR;
  };

  // combine two shift points. Be careful the order of "now" and "next".
  const auto combineShiftLine = [this](const auto & sl_next, const auto & sl_now) {
    auto sl_modified = sl_now;
    utils::avoidance::setEndData(
      sl_modified, sl_next.end_shift_length, sl_next.end, sl_next.end_idx,
      sl_next.end_longitudinal);
    sl_modified.parent_ids =
      utils::avoidance::concatParentIds(sl_modified.parent_ids, sl_now.parent_ids);
    return sl_modified;
  };

  // Check if the merged shift has a conflict with the original shifts.
  const auto hasViolation = [&threshold](const auto & combined, const auto & combined_src) {
    for (const auto & sl : combined_src) {
      const auto combined_shift =
        utils::avoidance::lerpShiftLengthOnArc(sl.end_longitudinal, combined);
      if (sl.end_shift_length < -0.01 && combined_shift > sl.end_shift_length + threshold) {
        return true;
      }
      if (sl.end_shift_length > 0.01 && combined_shift < sl.end_shift_length - threshold) {
        return true;
      }
    }
    return false;
  };

  // check for all shift points
  for (size_t i = 0; i < shift_lines_orig.size(); ++i) {
    auto sl_now = shift_lines_orig.at(i);
    sl_now.start_shift_length =
      shift_lines.empty() ? helper_.getEgoLinearShift() : shift_lines.back().end_shift_length;

    if (sl_now.end_shift_length * sl_now.start_shift_length < -0.01) {
      DEBUG_PRINT("i = %lu, This is avoid shift for opposite direction. take this one", i);
      continue;
    }

    // Do nothing for non-reduce shift point
    if (!isNegative(sl_now)) {
      shift_lines.push_back(sl_now);
      DEBUG_PRINT(
        "i = %lu, positive shift. take this one. sl_now.length * sl_now.start_length = %f", i,
        sl_now.end_shift_length * sl_now.start_shift_length);
      continue;
    }

    // The last point is out of target of this function.
    if (i == shift_lines_orig.size() - 1) {
      shift_lines.push_back(sl_now);
      DEBUG_PRINT("i = %lu, last shift. take this one.", i);
      continue;
    }

    // -----------------------------------------------------------------------
    // ------------ From here, the shift point is "negative" -----------------
    // -----------------------------------------------------------------------

    // if next shift is negative, combine them. loop until combined shift line
    // exceeds merged shift point.
    DEBUG_PRINT("i = %lu, found negative dist. search.", i);
    {
      auto sl_combined = sl_now;
      auto sl_combined_prev = sl_combined;
      AvoidLineArray sl_combined_array{sl_now};
      size_t j = i + 1;
      for (; i < shift_lines_orig.size(); ++j) {
        const auto sl_combined = combineShiftLine(shift_lines_orig.at(j), sl_now);

        {
          std::stringstream ss;
          ss << "i = " << i << ", j = " << j << ": sl_combined = " << toStrInfo(sl_combined);
          DEBUG_PRINT("%s", ss.str().c_str());
        }

        // it gets positive. Finish merging.
        if (isPositive(sl_combined)) {
          shift_lines.push_back(sl_combined);
          DEBUG_PRINT("reach positive.");
          break;
        }

        // Still negative, but it violates the original shift points.
        // Finish with the previous merge result.
        if (hasViolation(sl_combined, sl_combined_array)) {
          shift_lines.push_back(sl_combined_prev);
          DEBUG_PRINT("violation found.");
          --j;
          break;
        }

        // Still negative, but it has an enough long distance. Finish merging.
        const auto nominal_distance =
          helper_.getNominalAvoidanceDistance(sl_combined.getRelativeLength());
        const auto long_distance =
          isZero(sl_combined.end_shift_length) ? nominal_distance : nominal_distance * 5.0;
        if (sl_combined.getRelativeLongitudinal() > long_distance) {
          shift_lines.push_back(sl_combined);
          DEBUG_PRINT("still negative, but long enough. Threshold = %f", long_distance);
          break;
        }

        // It reaches the last point. Still the shift is sharp, but merge with the current result.
        if (j == shift_lines_orig.size() - 1) {
          shift_lines.push_back(sl_combined);
          DEBUG_PRINT("reach end point.");
          break;
        }

        // Still negative shift, and the distance is not enough. Search next.
        sl_combined_prev = sl_combined;
        sl_combined_array.push_back(shift_lines_orig.at(j));
      }
      i = j;
      continue;
    }
  }

  helper_.alignShiftLinesOrder(shift_lines);

  DEBUG_PRINT("trimSharpReturn: size %lu -> %lu", shift_lines_orig.size(), shift_lines.size());
}

void AvoidanceModule::trimTooSharpShift(AvoidLineArray & avoid_lines) const
{
  if (avoid_lines.empty()) {
    return;
  }

  AvoidLineArray avoid_lines_orig = avoid_lines;
  avoid_lines.clear();

  const auto isInJerkLimit = [this](const auto & al) {
    const auto required_jerk = path_shifter_.calcJerkFromLatLonDistance(
      al.getRelativeLength(), al.getRelativeLongitudinal(), helper_.getSharpAvoidanceEgoSpeed());
    return std::fabs(required_jerk) < parameters_->max_lateral_jerk;
  };

  for (size_t i = 0; i < avoid_lines_orig.size(); ++i) {
    auto al_now = avoid_lines_orig.at(i);

    if (isInJerkLimit(al_now)) {
      avoid_lines.push_back(al_now);
      continue;
    }

    DEBUG_PRINT("over jerk is detected: i = %lu", i);
    printShiftLines(AvoidLineArray{al_now}, "points with over jerk");

    // The avoidance_point_now exceeds jerk limit, so merge it with the next avoidance_point.
    for (size_t j = i + 1; j < avoid_lines_orig.size(); ++j) {
      auto al_next = avoid_lines_orig.at(j);
      utils::avoidance::setEndData(
        al_now, al_next.end_shift_length, al_next.end, al_next.end_idx, al_next.end_longitudinal);
      if (isInJerkLimit(al_now)) {
        avoid_lines.push_back(al_now);
        DEBUG_PRINT("merge finished. i = %lu, j = %lu", i, j);
        i = j;  // skip check until j index.
        break;
      }
    }
  }

  helper_.alignShiftLinesOrder(avoid_lines);

  DEBUG_PRINT("size %lu -> %lu", avoid_lines_orig.size(), avoid_lines.size());
}

void AvoidanceModule::addReturnShiftLineFromEgo(AvoidLineArray & sl_candidates) const
{
  constexpr double ep = 1.0e-3;
  const auto & data = avoidance_data_;
  const bool has_candidate_point = !sl_candidates.empty();
  const bool has_registered_point = !path_shifter_.getShiftLines().empty();

  // If the return-to-center shift points are already registered, do nothing.
  if (!has_registered_point && std::fabs(getCurrentBaseShift()) < ep) {
    DEBUG_PRINT("No shift points, not base offset. Do not have to add return-shift.");
    return;
  }

  constexpr double RETURN_SHIFT_THRESHOLD = 0.1;
  DEBUG_PRINT("registered last shift = %f", path_shifter_.getLastShiftLength());
  if (std::abs(path_shifter_.getLastShiftLength()) < RETURN_SHIFT_THRESHOLD) {
    DEBUG_PRINT("Return shift is already registered. do nothing.");
    return;
  }

  // From here, the return-to-center is not registered. But perhaps the candidate is
  // already generated.

  // If it has a shift point, add return shift from the existing last shift point.
  // If not, add return shift from ego point. (prepare distance is considered for both.)
  ShiftLine last_sl;  // the return-shift will be generated after the last shift point.
  {
    // avoidance points: Yes, shift points: No -> select last avoidance point.
    if (has_candidate_point && !has_registered_point) {
      helper_.alignShiftLinesOrder(sl_candidates, false);
      last_sl = sl_candidates.back();
    }

    // avoidance points: No, shift points: Yes -> select last shift point.
    if (!has_candidate_point && has_registered_point) {
      last_sl = utils::avoidance::fillAdditionalInfo(
        data, AvoidLine{path_shifter_.getLastShiftLine().get()});
    }

    // avoidance points: Yes, shift points: Yes -> select the last one from both.
    if (has_candidate_point && has_registered_point) {
      helper_.alignShiftLinesOrder(sl_candidates, false);
      const auto & al = sl_candidates.back();
      const auto & sl = utils::avoidance::fillAdditionalInfo(
        data, AvoidLine{path_shifter_.getLastShiftLine().get()});
      last_sl = (sl.end_longitudinal > al.end_longitudinal) ? sl : al;
    }

    // avoidance points: No, shift points: No -> set the ego position to the last shift point
    // so that the return-shift will be generated from ego position.
    if (!has_candidate_point && !has_registered_point) {
      last_sl.end_idx = avoidance_data_.ego_closest_path_index;
      last_sl.end = avoidance_data_.reference_path.points.at(last_sl.end_idx).point.pose;
      last_sl.end_shift_length = getCurrentBaseShift();
    }
  }
  printShiftLines(ShiftLineArray{last_sl}, "last shift point");

  // There already is a shift point candidates to go back to center line, but it could be too sharp
  // due to detection noise or timing.
  // Here the return-shift from ego is added for the in case.
  if (std::fabs(last_sl.end_shift_length) < RETURN_SHIFT_THRESHOLD) {
    const auto current_base_shift = helper_.getEgoShift();
    if (std::abs(current_base_shift) < ep) {
      DEBUG_PRINT("last shift almost is zero, and current base_shift is zero. do nothing.");
      return;
    }

    // Is there a shift point in the opposite direction of the current_base_shift?
    //   No  -> we can overwrite the return shift, because the other shift points that decrease
    //          the shift length are for return-shift.
    //   Yes -> we can NOT overwrite, because it might be not a return-shift, but a avoiding
    //          shift to the opposite direction which can not be overwritten by the return-shift.
    for (const auto & sl : sl_candidates) {
      if (
        (current_base_shift > 0.0 && sl.end_shift_length < -ep) ||
        (current_base_shift < 0.0 && sl.end_shift_length > ep)) {
        DEBUG_PRINT(
          "try to put overwrite return shift, but there is shift for opposite direction. Skip "
          "adding return shift.");
        return;
      }
    }

    // If return shift already exists in candidate or registered shift lines, skip adding return
    // shift.
    if (has_candidate_point || has_registered_point) {
      return;
    }

    // set the return-shift from ego.
    DEBUG_PRINT(
      "return shift already exists, but they are all candidates. Add return shift for overwrite.");
    last_sl.end_idx = avoidance_data_.ego_closest_path_index;
    last_sl.end = avoidance_data_.reference_path.points.at(last_sl.end_idx).point.pose;
    last_sl.end_shift_length = current_base_shift;
  }

  const auto & arclength_from_ego = avoidance_data_.arclength_from_ego;

  const auto nominal_prepare_distance = helper_.getNominalPrepareDistance();
  const auto nominal_avoid_distance = helper_.getNominalAvoidanceDistance(last_sl.end_shift_length);

  if (arclength_from_ego.empty()) {
    return;
  }

  const auto remaining_distance = arclength_from_ego.back();

  // If the avoidance point has already been set, the return shift must be set after the point.
  const auto last_sl_distance = avoidance_data_.arclength_from_ego.at(last_sl.end_idx);

  // check if there is enough distance for return.
  if (last_sl_distance + 1.0 > remaining_distance) {  // tmp: add some small number (+1.0)
    DEBUG_PRINT("No enough distance for return.");
    return;
  }

  // If the remaining distance is not enough, the return shift needs to be shrunk.
  // (or another option is just to ignore the return-shift.)
  // But we do not want to change the last shift point, so we will shrink the distance after
  // the last shift point.
  //
  //  The line "===" is fixed, "---" is scaled.
  //
  // [Before Scaling]
  //  ego              last_sl_end             prepare_end            path_end    avoid_end
  // ==o====================o----------------------o----------------------o------------o
  //   |            prepare_dist                   |          avoid_dist               |
  //
  // [After Scaling]
  // ==o====================o------------------o--------------------------o
  //   |        prepare_dist_scaled            |    avoid_dist_scaled     |
  //
  const double variable_prepare_distance =
    std::max(nominal_prepare_distance - last_sl_distance, 0.0);

  double prepare_distance_scaled = std::max(nominal_prepare_distance, last_sl_distance);
  double avoid_distance_scaled = nominal_avoid_distance;
  if (remaining_distance < prepare_distance_scaled + avoid_distance_scaled) {
    const auto scale = (remaining_distance - last_sl_distance) /
                       std::max(nominal_avoid_distance + variable_prepare_distance, 0.1);
    prepare_distance_scaled = last_sl_distance + scale * nominal_prepare_distance;
    avoid_distance_scaled *= scale;
    DEBUG_PRINT(
      "last_sl_distance = %f, nominal_prepare_distance = %f, nominal_avoid_distance = %f, "
      "remaining_distance = %f, variable_prepare_distance = %f, scale = %f, "
      "prepare_distance_scaled = %f,avoid_distance_scaled = %f",
      last_sl_distance, nominal_prepare_distance, nominal_avoid_distance, remaining_distance,
      variable_prepare_distance, scale, prepare_distance_scaled, avoid_distance_scaled);
  } else {
    DEBUG_PRINT("there is enough distance. Use nominal for prepare & avoidance.");
  }

  // shift point for prepare distance: from last shift to return-start point.
  if (nominal_prepare_distance > last_sl_distance) {
    AvoidLine al;
    al.id = getOriginalShiftLineUniqueId();
    al.start_idx = last_sl.end_idx;
    al.start = last_sl.end;
    al.start_longitudinal = arclength_from_ego.at(al.start_idx);
    al.end_idx =
      utils::avoidance::findPathIndexFromArclength(arclength_from_ego, prepare_distance_scaled);
    al.end = avoidance_data_.reference_path.points.at(al.end_idx).point.pose;
    al.end_longitudinal = arclength_from_ego.at(al.end_idx);
    al.end_shift_length = last_sl.end_shift_length;
    al.start_shift_length = last_sl.end_shift_length;
    sl_candidates.push_back(al);
    printShiftLines(AvoidLineArray{al}, "prepare for return");
    debug_data_.extra_return_shift.push_back(al);
  }

  // shift point for return to center line
  {
    AvoidLine al;
    al.id = getOriginalShiftLineUniqueId();
    al.start_idx =
      utils::avoidance::findPathIndexFromArclength(arclength_from_ego, prepare_distance_scaled);
    al.start = avoidance_data_.reference_path.points.at(al.start_idx).point.pose;
    al.start_longitudinal = arclength_from_ego.at(al.start_idx);
    al.end_idx = utils::avoidance::findPathIndexFromArclength(
      arclength_from_ego, prepare_distance_scaled + avoid_distance_scaled);
    al.end = avoidance_data_.reference_path.points.at(al.end_idx).point.pose;
    al.end_longitudinal = arclength_from_ego.at(al.end_idx);
    al.end_shift_length = 0.0;
    al.start_shift_length = last_sl.end_shift_length;
    sl_candidates.push_back(al);
    printShiftLines(AvoidLineArray{al}, "return point");
    debug_data_.extra_return_shift.push_back(al);
  }

  DEBUG_PRINT("Return Shift is added.");
}

bool AvoidanceModule::isSafePath(
  const PathShifter & path_shifter, ShiftedPath & shifted_path, DebugData & debug) const
{
  const auto & p = parameters_;

  if (!p->enable_safety_check) {
    return true;  // if safety check is disabled, it always return safe.
  }

  const auto & forward_check_distance = p->object_check_forward_distance;
  const auto & backward_check_distance = p->safety_check_backward_distance;
  const auto check_lanes =
    getAdjacentLane(path_shifter, forward_check_distance, backward_check_distance);

  auto path_with_current_velocity = shifted_path.path;

  const size_t ego_idx = planner_data_->findEgoIndex(path_with_current_velocity.points);
  utils::clipPathLength(path_with_current_velocity, ego_idx, forward_check_distance, 0.0);

  constexpr double MIN_EGO_VEL_IN_PREDICTION = 1.38;  // 5km/h
  for (auto & p : path_with_current_velocity.points) {
    p.point.longitudinal_velocity_mps = std::max(getEgoSpeed(), MIN_EGO_VEL_IN_PREDICTION);
  }

  {
    debug_data_.path_with_planned_velocity = path_with_current_velocity;
  }

  return isSafePath(path_with_current_velocity, check_lanes, debug);
}

bool AvoidanceModule::isSafePath(
  const PathWithLaneId & path, const lanelet::ConstLanelets & check_lanes, DebugData & debug) const
{
  if (path.points.empty()) {
    return true;
  }

  const auto path_with_time = [&path]() {
    std::vector<std::pair<PathPointWithLaneId, double>> ret{};

    float travel_time = 0.0;
    ret.emplace_back(path.points.front(), travel_time);

    for (size_t i = 1; i < path.points.size(); ++i) {
      const auto & p1 = path.points.at(i - 1);
      const auto & p2 = path.points.at(i);

      const auto v = std::max(p1.point.longitudinal_velocity_mps, float{1.0});
      const auto ds = calcDistance2d(p1, p2);

      travel_time += ds / v;

      ret.emplace_back(p2, travel_time);
    }

    return ret;
  }();

  const auto move_objects = getAdjacentLaneObjects(check_lanes);

  {
    debug.unsafe_objects.clear();
    debug.margin_data_array.clear();
    debug.exist_adjacent_objects = !move_objects.empty();
  }

  bool is_safe = true;
  for (const auto & p : path_with_time) {
    MarginData margin_data{};
    margin_data.pose = getPose(p.first);

    if (p.second > parameters_->safety_check_time_horizon) {
      break;
    }

    for (const auto & o : move_objects) {
      const auto is_enough_margin = isEnoughMargin(p.first, p.second, o, margin_data);

      if (!is_enough_margin) {
        debug.unsafe_objects.push_back(o);
      }

      is_safe = is_safe && is_enough_margin;
    }

    debug.margin_data_array.push_back(margin_data);
  }

  return is_safe;
}

bool AvoidanceModule::isEnoughMargin(
  const PathPointWithLaneId & p_ego, const double t, const ObjectData & object,
  MarginData & margin_data) const
{
  const auto & common_param = planner_data_->parameters;
  const auto & vehicle_width = common_param.vehicle_width;
  const auto & base_link2front = common_param.base_link2front;
  const auto & base_link2rear = common_param.base_link2rear;

  const auto p_ref = [this, &p_ego]() {
    const auto idx = findNearestIndex(avoidance_data_.reference_path.points, getPoint(p_ego));
    return getPose(avoidance_data_.reference_path.points.at(idx));
  }();

  const auto & v_ego = p_ego.point.longitudinal_velocity_mps;
  const auto & v_ego_lon = utils::avoidance::getLongitudinalVelocity(p_ref, getPose(p_ego), v_ego);
  const auto & v_obj = object.object.kinematics.initial_twist_with_covariance.twist.linear.x;

  if (!utils::avoidance::isTargetObjectType(object.object, parameters_)) {
    return true;
  }

  // |           centerline
  // |               ^ x
  // |  +-------+    |
  // |  |       |    |
  // |  |       | D1 |     D2      D4
  // |  |  obj  |<-->|<---------->|<->|
  // |  |       | D3 |        +-------+
  // |  |       |<----------->|       |
  // |  +-------+    |        |       |
  // |               |        |  ego  |
  // |               |        |       |
  // |               |        |       |
  // |               |        +-------+
  // |        y <----+
  // D1: overhang_dist (signed value)
  // D2: shift_length (signed value)
  // D3: lateral_distance (should be larger than margin that's calculated from relative velocity.)
  // D4: vehicle_width (unsigned value)

  const auto reliable_path = std::max_element(
    object.object.kinematics.predicted_paths.begin(),
    object.object.kinematics.predicted_paths.end(),
    [](const PredictedPath & a, const PredictedPath & b) { return a.confidence < b.confidence; });

  if (reliable_path == object.object.kinematics.predicted_paths.end()) {
    return true;
  }

  const auto p_obj = [&t, &reliable_path]() {
    boost::optional<Pose> ret{boost::none};

    const auto dt = rclcpp::Duration(reliable_path->time_step).seconds();
    const auto idx = static_cast<size_t>(std::floor(t / dt));
    const auto res = t - dt * idx;

    if (idx > reliable_path->path.size() - 2) {
      return ret;
    }

    const auto & p_src = reliable_path->path.at(idx);
    const auto & p_dst = reliable_path->path.at(idx + 1);
    ret = calcInterpolatedPose(p_src, p_dst, res / dt);
    return ret;
  }();

  if (!p_obj) {
    return true;
  }

  const auto v_obj_lon = utils::avoidance::getLongitudinalVelocity(p_ref, p_obj.get(), v_obj);

  double hysteresis_factor = 1.0;
  if (avoidance_data_.state == AvoidanceState::YIELD) {
    hysteresis_factor = parameters_->safety_check_hysteresis_factor;
  }

  const auto shift_length = calcLateralDeviation(p_ref, getPoint(p_ego));
  const auto lateral_distance = std::abs(object.overhang_dist - shift_length) - 0.5 * vehicle_width;
  const auto lateral_margin = getLateralMarginFromVelocity(std::abs(v_ego_lon - v_obj_lon));

  if (lateral_distance > lateral_margin * hysteresis_factor) {
    return true;
  }

  const auto lon_deviation = calcLongitudinalDeviation(getPose(p_ego), p_obj.get().position);
  const auto is_front_object = lon_deviation > 0.0;
  const auto longitudinal_margin =
    getRSSLongitudinalDistance(v_ego_lon, v_obj_lon, is_front_object);
  const auto vehicle_offset = is_front_object ? base_link2front : base_link2rear;
  const auto longitudinal_distance =
    std::abs(lon_deviation) - vehicle_offset - 0.5 * object.object.shape.dimensions.x;

  {
    margin_data.pose.orientation = p_ref.orientation;
    margin_data.enough_lateral_margin = false;
    margin_data.longitudinal_distance =
      std::min(margin_data.longitudinal_distance, longitudinal_distance);
    margin_data.longitudinal_margin =
      std::max(margin_data.longitudinal_margin, longitudinal_margin);
    margin_data.vehicle_width = vehicle_width;
    margin_data.base_link2front = base_link2front;
    margin_data.base_link2rear = base_link2rear;
  }

  if (longitudinal_distance > longitudinal_margin * hysteresis_factor) {
    return true;
  }

  return false;
}

double AvoidanceModule::getLateralMarginFromVelocity(const double velocity) const
{
  const auto & p = parameters_;

  if (p->col_size < 2 || p->col_size * 2 != p->target_velocity_matrix.size()) {
    throw std::logic_error("invalid matrix col size.");
  }

  if (velocity < p->target_velocity_matrix.front()) {
    return p->target_velocity_matrix.at(p->col_size);
  }

  if (velocity > p->target_velocity_matrix.at(p->col_size - 1)) {
    return p->target_velocity_matrix.back();
  }

  for (size_t i = 1; i < p->col_size; ++i) {
    if (velocity < p->target_velocity_matrix.at(i)) {
      const auto v1 = p->target_velocity_matrix.at(i - 1);
      const auto v2 = p->target_velocity_matrix.at(i);
      const auto m1 = p->target_velocity_matrix.at(i - 1 + p->col_size);
      const auto m2 = p->target_velocity_matrix.at(i + p->col_size);

      const auto v_clamp = std::clamp(velocity, v1, v2);
      return m1 + (m2 - m1) * (v_clamp - v1) / (v2 - v1);
    }
  }

  return p->target_velocity_matrix.back();
}

double AvoidanceModule::getRSSLongitudinalDistance(
  const double v_ego, const double v_obj, const bool is_front_object) const
{
  const auto & accel_for_rss = parameters_->safety_check_accel_for_rss;
  const auto & idling_time = parameters_->safety_check_idling_time;

  const auto opposite_lane_vehicle = v_obj < 0.0;

  /**
   * object and ego already pass each other.
   * =======================================
   *                          Ego-->
   * ---------------------------------------
   *       <--Obj
   * =======================================
   */
  if (!is_front_object && opposite_lane_vehicle) {
    return 0.0;
  }

  /**
   * object drive opposite direction.
   * =======================================
   *       Ego-->
   * ---------------------------------------
   *                          <--Obj
   * =======================================
   */
  if (is_front_object && opposite_lane_vehicle) {
    return v_ego * idling_time + 0.5 * accel_for_rss * std::pow(idling_time, 2.0) +
           std::pow(v_ego + accel_for_rss * idling_time, 2.0) / (2.0 * accel_for_rss) +
           std::abs(v_obj) * idling_time + 0.5 * accel_for_rss * std::pow(idling_time, 2.0) +
           std::pow(v_obj + accel_for_rss * idling_time, 2.0) / (2.0 * accel_for_rss);
  }

  /**
   * object is in front of ego, and drive same direction.
   * =======================================
   *       Ego-->
   * ---------------------------------------
   *                          Obj-->
   * =======================================
   */
  if (is_front_object && !opposite_lane_vehicle) {
    return v_ego * idling_time + 0.5 * accel_for_rss * std::pow(idling_time, 2.0) +
           std::pow(v_ego + accel_for_rss * idling_time, 2.0) / (2.0 * accel_for_rss) -
           std::pow(v_obj, 2.0) / (2.0 * accel_for_rss);
  }

  /**
   * object is behind ego, and drive same direction.
   * =======================================
   *                          Ego-->
   * ---------------------------------------
   *       Obj-->
   * =======================================
   */
  if (!is_front_object && !opposite_lane_vehicle) {
    return v_obj * idling_time + 0.5 * accel_for_rss * std::pow(idling_time, 2.0) +
           std::pow(v_obj + accel_for_rss * idling_time, 2.0) / (2.0 * accel_for_rss) -
           std::pow(v_ego, 2.0) / (2.0 * accel_for_rss);
  }

  return 0.0;
}

lanelet::ConstLanelets AvoidanceModule::getAdjacentLane(
  const PathShifter & path_shifter, const double forward_distance,
  const double backward_distance) const
{
  const auto & rh = planner_data_->route_handler;

  bool has_left_shift = false;
  bool has_right_shift = false;

  for (const auto & sp : path_shifter.getShiftLines()) {
    if (sp.end_shift_length > 0.01) {
      has_left_shift = true;
      continue;
    }

    if (sp.end_shift_length < -0.01) {
      has_right_shift = true;
      continue;
    }
  }

  lanelet::ConstLanelet current_lane;
  if (!rh->getClosestLaneletWithinRoute(getEgoPose(), &current_lane)) {
    RCLCPP_ERROR(
      rclcpp::get_logger("behavior_path_planner").get_child("avoidance"),
      "failed to find closest lanelet within route!!!");
    return {};  // TODO(Satoshi Ota)
  }

  const auto ego_succeeding_lanes =
    rh->getLaneletSequence(current_lane, getEgoPose(), backward_distance, forward_distance);

  lanelet::ConstLanelets check_lanes{};
  for (const auto & lane : ego_succeeding_lanes) {
    const auto opt_left_lane = rh->getLeftLanelet(lane);
    if (has_left_shift && opt_left_lane) {
      check_lanes.push_back(opt_left_lane.get());
    }

    const auto opt_right_lane = rh->getRightLanelet(lane);
    if (has_right_shift && opt_right_lane) {
      check_lanes.push_back(opt_right_lane.get());
    }

    const auto right_opposite_lanes = rh->getRightOppositeLanelets(lane);
    if (has_right_shift && !right_opposite_lanes.empty()) {
      check_lanes.push_back(right_opposite_lanes.front());
    }
  }

  return check_lanes;
}

ObjectDataArray AvoidanceModule::getAdjacentLaneObjects(
  const lanelet::ConstLanelets & adjacent_lanes) const
{
  ObjectDataArray objects;
  for (const auto & o : avoidance_data_.other_objects) {
    if (utils::avoidance::isCentroidWithinLanelets(o.object, adjacent_lanes)) {
      objects.push_back(o);
    }
  }

  return objects;
}

void AvoidanceModule::generateExtendedDrivableArea(BehaviorModuleOutput & output) const
{
  const auto has_same_lane =
    [](const lanelet::ConstLanelets lanes, const lanelet::ConstLanelet & lane) {
      if (lanes.empty()) return false;
      const auto has_same = [&](const auto & ll) { return ll.id() == lane.id(); };
      return std::find_if(lanes.begin(), lanes.end(), has_same) != lanes.end();
    };

  const auto & route_handler = planner_data_->route_handler;
  const auto & current_lanes = avoidance_data_.current_lanelets;
  const auto & enable_opposite = parameters_->enable_avoidance_over_opposite_direction;
  std::vector<DrivableLanes> drivable_lanes;

  for (const auto & current_lane : current_lanes) {
    DrivableLanes current_drivable_lanes;
    current_drivable_lanes.left_lane = current_lane;
    current_drivable_lanes.right_lane = current_lane;

    if (!parameters_->enable_avoidance_over_same_direction) {
      drivable_lanes.push_back(current_drivable_lanes);
      continue;
    }

    // 1. get left/right side lanes
    const auto update_left_lanelets = [&](const lanelet::ConstLanelet & target_lane) {
      const auto all_left_lanelets =
        route_handler->getAllLeftSharedLinestringLanelets(target_lane, enable_opposite, true);
      if (!all_left_lanelets.empty()) {
        current_drivable_lanes.left_lane = all_left_lanelets.back();  // leftmost lanelet
        pushUniqueVector(
          current_drivable_lanes.middle_lanes,
          lanelet::ConstLanelets(all_left_lanelets.begin(), all_left_lanelets.end() - 1));
      }
    };
    const auto update_right_lanelets = [&](const lanelet::ConstLanelet & target_lane) {
      const auto all_right_lanelets =
        route_handler->getAllRightSharedLinestringLanelets(target_lane, enable_opposite, true);
      if (!all_right_lanelets.empty()) {
        current_drivable_lanes.right_lane = all_right_lanelets.back();  // rightmost lanelet
        pushUniqueVector(
          current_drivable_lanes.middle_lanes,
          lanelet::ConstLanelets(all_right_lanelets.begin(), all_right_lanelets.end() - 1));
      }
    };

    update_left_lanelets(current_lane);
    update_right_lanelets(current_lane);

    // 2.1 when there are multiple lanes whose previous lanelet is the same
    const auto get_next_lanes_from_same_previous_lane =
      [&route_handler](const lanelet::ConstLanelet & lane) {
        // get previous lane, and return false if previous lane does not exist
        lanelet::ConstLanelets prev_lanes;
        if (!route_handler->getPreviousLaneletsWithinRoute(lane, &prev_lanes)) {
          return lanelet::ConstLanelets{};
        }

        lanelet::ConstLanelets next_lanes;
        for (const auto & prev_lane : prev_lanes) {
          const auto next_lanes_from_prev = route_handler->getNextLanelets(prev_lane);
          pushUniqueVector(next_lanes, next_lanes_from_prev);
        }
        return next_lanes;
      };

    const auto next_lanes_for_right =
      get_next_lanes_from_same_previous_lane(current_drivable_lanes.right_lane);
    const auto next_lanes_for_left =
      get_next_lanes_from_same_previous_lane(current_drivable_lanes.left_lane);

    // 2.2 look for neighbor lane recursively, where end line of the lane is connected to end line
    // of the original lane
    const auto update_drivable_lanes =
      [&](const lanelet::ConstLanelets & next_lanes, const bool is_left) {
        for (const auto & next_lane : next_lanes) {
          const auto & edge_lane =
            is_left ? current_drivable_lanes.left_lane : current_drivable_lanes.right_lane;
          if (next_lane.id() == edge_lane.id()) {
            continue;
          }

          const auto & left_lane = is_left ? next_lane : edge_lane;
          const auto & right_lane = is_left ? edge_lane : next_lane;
          if (!isEndPointsConnected(left_lane, right_lane)) {
            continue;
          }

          if (is_left) {
            current_drivable_lanes.left_lane = next_lane;
          } else {
            current_drivable_lanes.right_lane = next_lane;
          }

          if (!has_same_lane(current_drivable_lanes.middle_lanes, edge_lane)) {
            if (is_left) {
              if (current_drivable_lanes.right_lane.id() != edge_lane.id()) {
                current_drivable_lanes.middle_lanes.push_back(edge_lane);
              }
            } else {
              if (current_drivable_lanes.left_lane.id() != edge_lane.id()) {
                current_drivable_lanes.middle_lanes.push_back(edge_lane);
              }
            }
          }

          return true;
        }
        return false;
      };

    const auto expand_drivable_area_recursively =
      [&](const lanelet::ConstLanelets & next_lanes, const bool is_left) {
        // NOTE: set max search num to avoid infinity loop for drivable area expansion
        constexpr size_t max_recursive_search_num = 3;
        for (size_t i = 0; i < max_recursive_search_num; ++i) {
          const bool is_update_kept = update_drivable_lanes(next_lanes, is_left);
          if (!is_update_kept) {
            break;
          }
          if (i == max_recursive_search_num - 1) {
            RCLCPP_ERROR(
              rclcpp::get_logger("behavior_path_planner").get_child("avoidance"),
              "Drivable area expansion reaches max iteration.");
          }
        }
      };
    expand_drivable_area_recursively(next_lanes_for_right, false);
    expand_drivable_area_recursively(next_lanes_for_left, true);

    // 3. update again for new left/right lanes
    update_left_lanelets(current_drivable_lanes.left_lane);
    update_right_lanelets(current_drivable_lanes.right_lane);

    // 4. compensate that current_lane is in either of left_lane, right_lane or middle_lanes.
    if (
      current_drivable_lanes.left_lane.id() != current_lane.id() &&
      current_drivable_lanes.right_lane.id() != current_lane.id()) {
      current_drivable_lanes.middle_lanes.push_back(current_lane);
    }

    drivable_lanes.push_back(current_drivable_lanes);
  }

  {  // for new architecture
    DrivableAreaInfo current_drivable_area_info;
    // generate drivable lanes
    current_drivable_area_info.drivable_lanes = drivable_lanes;
    // generate obstacle polygons
    current_drivable_area_info.obstacles =
      utils::avoidance::generateObstaclePolygonsForDrivableArea(
        avoidance_data_.target_objects, parameters_, planner_data_->parameters.vehicle_width / 2.0);
    // expand hatched road markings
    current_drivable_area_info.enable_expanding_hatched_road_markings =
      parameters_->use_hatched_road_markings;

    output.drivable_area_info = utils::combineDrivableAreaInfo(
      current_drivable_area_info, getPreviousModuleOutput().drivable_area_info);
  }

  {  // for old architecture
    // NOTE: Obstacles to avoid are not extracted from the drivable area with an old architecture.
    utils::generateDrivableArea(
      *output.path, drivable_lanes, false, planner_data_->parameters.vehicle_length, planner_data_);
  }
}

void AvoidanceModule::modifyPathVelocityToPreventAccelerationOnAvoidance(ShiftedPath & path)
{
  const auto ego_idx = avoidance_data_.ego_closest_path_index;
  const auto N = path.shift_length.size();

  if (!ego_velocity_starting_avoidance_ptr_) {
    ego_velocity_starting_avoidance_ptr_ = std::make_shared<double>(getEgoSpeed());
  }

  // find first shift-change point from ego
  constexpr auto SHIFT_DIFF_THR = 0.1;
  size_t target_idx = N;
  const auto current_shift = path.shift_length.at(ego_idx);
  for (size_t i = ego_idx + 1; i < N; ++i) {
    if (std::abs(path.shift_length.at(i) - current_shift) > SHIFT_DIFF_THR) {
      // this index do not have to be accurate, so it can be i or i + 1.
      // but if the ego point is already on the shift-change point, ego index should be a target_idx
      // so that the distance for acceleration will be 0 and the ego speed is directly applied
      // to the path velocity (no acceleration while avoidance)
      target_idx = i - 1;
      break;
    }
  }
  if (target_idx == N) {
    DEBUG_PRINT("shift length has no changes. No velocity limit is applied.");
    return;
  }

  constexpr auto NO_ACCEL_TIME_THR = 3.0;

  // update ego velocity if the shift point is far
  const auto s_from_ego = avoidance_data_.arclength_from_ego.at(target_idx) -
                          avoidance_data_.arclength_from_ego.at(ego_idx);
  const auto t_from_ego = s_from_ego / std::max(getEgoSpeed(), 1.0);
  if (t_from_ego > NO_ACCEL_TIME_THR) {
    *ego_velocity_starting_avoidance_ptr_ = getEgoSpeed();
  }

  // update ego velocity if the ego is faster than saved velocity.
  if (*ego_velocity_starting_avoidance_ptr_ < getEgoSpeed()) {
    *ego_velocity_starting_avoidance_ptr_ = getEgoSpeed();
  }

  // calc index and velocity to NO_ACCEL_TIME_THR
  const auto v0 = *ego_velocity_starting_avoidance_ptr_;
  auto vmax = 0.0;
  size_t insert_idx = ego_idx;
  for (size_t i = ego_idx; i <= target_idx; ++i) {
    const auto s =
      avoidance_data_.arclength_from_ego.at(target_idx) - avoidance_data_.arclength_from_ego.at(i);
    const auto t = s / std::max(v0, 1.0);
    if (t < NO_ACCEL_TIME_THR) {
      insert_idx = i;
      vmax = std::max(
        parameters_->min_avoidance_speed_for_acc_prevention,
        std::sqrt(v0 * v0 + 2.0 * s * parameters_->max_avoidance_acceleration));
      break;
    }
  }

  // apply velocity limit
  constexpr size_t V_LIM_APPLY_IDX_MARGIN = 0;
  for (size_t i = insert_idx + V_LIM_APPLY_IDX_MARGIN; i < std::min(path.path.points.size(), N);
       ++i) {
    path.path.points.at(i).point.longitudinal_velocity_mps =
      std::min(path.path.points.at(i).point.longitudinal_velocity_mps, static_cast<float>(vmax));
  }

  DEBUG_PRINT(
    "s: %f, t: %f, v0: %f, a: %f, vmax: %f, ego_i: %lu, target_i: %lu", s_from_ego, t_from_ego, v0,
    parameters_->max_avoidance_acceleration, vmax, ego_idx, target_idx);
}

PathWithLaneId AvoidanceModule::extendBackwardLength(const PathWithLaneId & original_path) const
{
  // special for avoidance: take behind distance upt ot shift-start-point if it exist.
  const auto longest_dist_to_shift_point = [&]() {
    double max_dist = 0.0;
    for (const auto & pnt : path_shifter_.getShiftLines()) {
      max_dist = std::max(max_dist, calcDistance2d(getEgoPose(), pnt.start));
    }
    for (const auto & sp : registered_raw_shift_lines_) {
      max_dist = std::max(max_dist, calcDistance2d(getEgoPose(), sp.start));
    }
    return max_dist;
  }();

  const auto extra_margin = 10.0;  // Since distance does not consider arclength, but just line.
  const auto backward_length = std::max(
    planner_data_->parameters.backward_path_length, longest_dist_to_shift_point + extra_margin);
  const auto previous_path = helper_.getPreviousReferencePath();

  const size_t orig_ego_idx = findNearestIndex(original_path.points, getEgoPosition());
  const size_t prev_ego_idx =
    findNearestSegmentIndex(previous_path.points, getPoint(original_path.points.at(orig_ego_idx)));

  size_t clip_idx = 0;
  for (size_t i = 0; i < prev_ego_idx; ++i) {
    if (backward_length > calcSignedArcLength(previous_path.points, clip_idx, prev_ego_idx)) {
      break;
    }
    clip_idx = i;
  }

  PathWithLaneId extended_path{};
  {
    extended_path.points.insert(
      extended_path.points.end(), previous_path.points.begin() + clip_idx,
      previous_path.points.begin() + prev_ego_idx);
  }

  {
    extended_path.points.insert(
      extended_path.points.end(), original_path.points.begin() + orig_ego_idx,
      original_path.points.end());
  }

  return extended_path;
}

BehaviorModuleOutput AvoidanceModule::plan()
{
  const auto & data = avoidance_data_;

  resetPathCandidate();
  resetPathReference();

  /**
   * Has new shift point?
   *   Yes -> Is it approved?
   *       Yes -> add the shift point.
   *       No  -> set approval_handler to WAIT_APPROVAL state.
   *   No -> waiting approval?
   *       Yes -> clear WAIT_APPROVAL state.
   *       No  -> do nothing.
   */
  if (!data.safe_new_sl.empty()) {
    debug_data_.new_shift_lines = data.safe_new_sl;
    DEBUG_PRINT("new_shift_lines size = %lu", data.safe_new_sl.size());
    printShiftLines(data.safe_new_sl, "new_shift_lines");

    const auto sl = helper_.getMainShiftLine(data.safe_new_sl);
    if (helper_.getRelativeShiftToPath(sl) > 0.0) {
      removePreviousRTCStatusRight();
    } else if (helper_.getRelativeShiftToPath(sl) < 0.0) {
      removePreviousRTCStatusLeft();
    } else {
      RCLCPP_WARN_STREAM(getLogger(), "Direction is UNKNOWN");
    }
    if (!parameters_->disable_path_update) {
      addShiftLineIfApproved(data.safe_new_sl);
    }
  } else if (isWaitingApproval()) {
    clearWaitingApproval();
    removeCandidateRTCStatus();
  }

  // generate path with shift points that have been inserted.
  auto avoidance_path = generateAvoidancePath(path_shifter_);
  debug_data_.output_shift = avoidance_path.shift_length;

  // modify max speed to prevent acceleration in avoidance maneuver.
  modifyPathVelocityToPreventAccelerationOnAvoidance(avoidance_path);

  // post processing
  {
    postProcess();  // remove old shift points
  }

  // set previous data
  {
    ShiftedPath linear_shift_path = utils::avoidance::toShiftedPath(data.reference_path);
    path_shifter_.generate(&linear_shift_path, true, SHIFT_TYPE::LINEAR);
    helper_.setPreviousLinearShiftPath(linear_shift_path);
    helper_.setPreviousSplineShiftPath(avoidance_path);
    helper_.setPreviousReferencePath(data.reference_path);
  }

  BehaviorModuleOutput output;

  // turn signal info
  {
    const auto original_signal = getPreviousModuleOutput().turn_signal_info;
    const auto new_signal = calcTurnSignalInfo(avoidance_path);
    const auto current_seg_idx = planner_data_->findEgoSegmentIndex(avoidance_path.path.points);
    output.turn_signal_info = planner_data_->turn_signal_decider.use_prior_turn_signal(
      avoidance_path.path, getEgoPose(), current_seg_idx, original_signal, new_signal,
      planner_data_->parameters.ego_nearest_dist_threshold,
      planner_data_->parameters.ego_nearest_yaw_threshold);
  }

  // sparse resampling for computational cost
  {
    avoidance_path.path =
      utils::resamplePathWithSpline(avoidance_path.path, parameters_->resample_interval_for_output);
  }

  avoidance_data_.state = updateEgoState(data);

  // update output data
  {
    updateEgoBehavior(data, avoidance_path);
    updateInfoMarker(avoidance_data_);
    updateDebugMarker(avoidance_data_, path_shifter_, debug_data_);
  }

  output.path = std::make_shared<PathWithLaneId>(avoidance_path.path);
  output.reference_path = getPreviousModuleOutput().reference_path;
  path_reference_ = getPreviousModuleOutput().reference_path;

  const size_t ego_idx = planner_data_->findEgoIndex(output.path->points);
  utils::clipPathLength(*output.path, ego_idx, planner_data_->parameters);

  // Drivable area generation.
  generateExtendedDrivableArea(output);

  updateRegisteredRTCStatus(avoidance_path.path);

  return output;
}

CandidateOutput AvoidanceModule::planCandidate() const
{
  const auto & data = avoidance_data_;

  CandidateOutput output;

  auto shifted_path = data.candidate_path;

  if (!data.safe_new_sl.empty()) {  // clip from shift start index for visualize
    utils::clipPathLength(
      shifted_path.path, data.safe_new_sl.front().start_idx, std::numeric_limits<double>::max(),
      0.0);

    const auto sl = helper_.getMainShiftLine(data.safe_new_sl);
    const auto sl_front = data.safe_new_sl.front();
    const auto sl_back = data.safe_new_sl.back();

    output.lateral_shift = helper_.getRelativeShiftToPath(sl);
    output.start_distance_to_path_change = sl_front.start_longitudinal;
    output.finish_distance_to_path_change = sl_back.end_longitudinal;

    const uint16_t steering_factor_direction = std::invoke([&output]() {
      if (output.lateral_shift > 0.0) {
        return SteeringFactor::LEFT;
      }
      return SteeringFactor::RIGHT;
    });
    steering_factor_interface_ptr_->updateSteeringFactor(
      {sl_front.start, sl_back.end},
      {output.start_distance_to_path_change, output.finish_distance_to_path_change},
      SteeringFactor::AVOIDANCE_PATH_CHANGE, steering_factor_direction, SteeringFactor::APPROACHING,
      "");
  }

  const size_t ego_idx = planner_data_->findEgoIndex(shifted_path.path.points);
  utils::clipPathLength(shifted_path.path, ego_idx, planner_data_->parameters);

  output.path_candidate = shifted_path.path;

  return output;
}

BehaviorModuleOutput AvoidanceModule::planWaitingApproval()
{
  const auto & data = avoidance_data_;

  // we can execute the plan() since it handles the approval appropriately.
  BehaviorModuleOutput out = plan();

#ifndef USE_OLD_ARCHITECTURE
  if (path_shifter_.getShiftLines().empty()) {
    out.turn_signal_info = getPreviousModuleOutput().turn_signal_info;
  }
#endif

  const auto all_unavoidable = std::all_of(
    data.target_objects.begin(), data.target_objects.end(),
    [](const auto & o) { return !o.is_avoidable; });

  const auto candidate = planCandidate();
  if (!avoidance_data_.unapproved_raw_sl.empty()) {
    updateCandidateRTCStatus(candidate);
    waitApproval();
  } else if (all_unavoidable) {
    waitApproval();
  } else {
    clearWaitingApproval();
    removeCandidateRTCStatus();
  }

  path_candidate_ = std::make_shared<PathWithLaneId>(candidate.path_candidate);
  path_reference_ = getPreviousModuleOutput().reference_path;

  return out;
}

void AvoidanceModule::addShiftLineIfApproved(const AvoidLineArray & shift_lines)
{
  if (isActivated()) {
    DEBUG_PRINT("We want to add this shift point, and approved. ADD SHIFT POINT!");
    const size_t prev_size = path_shifter_.getShiftLinesSize();
    addNewShiftLines(path_shifter_, shift_lines);

    current_raw_shift_lines_ = avoidance_data_.unapproved_raw_sl;

    // register original points for consistency
    registerRawShiftLines(shift_lines);

    const auto sl = helper_.getMainShiftLine(shift_lines);
    const auto sl_front = shift_lines.front();
    const auto sl_back = shift_lines.back();

    if (helper_.getRelativeShiftToPath(sl) > 0.0) {
      left_shift_array_.push_back({uuid_map_.at("left"), sl_front.start, sl_back.end});
    } else if (helper_.getRelativeShiftToPath(sl) < 0.0) {
      right_shift_array_.push_back({uuid_map_.at("right"), sl_front.start, sl_back.end});
    }

    uuid_map_.at("left") = generateUUID();
    uuid_map_.at("right") = generateUUID();
    candidate_uuid_ = generateUUID();

    lockNewModuleLaunch();

    DEBUG_PRINT("shift_line size: %lu -> %lu", prev_size, path_shifter_.getShiftLinesSize());
  } else {
    DEBUG_PRINT("We want to add this shift point, but NOT approved. waiting...");
    waitApproval();
  }
}

/**
 * set new shift points. remove old shift points if it has a conflict.
 */
void AvoidanceModule::addNewShiftLines(
  PathShifter & path_shifter, const AvoidLineArray & new_shift_lines) const
{
  ShiftLineArray future = utils::avoidance::toShiftLineArray(new_shift_lines);

  size_t min_start_idx = std::numeric_limits<size_t>::max();
  for (const auto & sl : new_shift_lines) {
    min_start_idx = std::min(min_start_idx, sl.start_idx);
  }

  const auto current_shift_lines = path_shifter.getShiftLines();
  const auto new_shift_length = new_shift_lines.front().end_shift_length;
  const auto new_shift_end_idx = new_shift_lines.front().end_idx;

  DEBUG_PRINT("min_start_idx = %lu", min_start_idx);

  // Remove shift points that starts later than the new_shift_line from path_shifter.
  //
  // Why? Because shifter sorts by start position and applies shift points, so if there is a
  // shift point that starts after the one you are going to put in, new one will be affected
  // by the old one.
  //
  // Is it ok? This is a situation where the vehicle was originally going to avoid at the farther
  // point, but decided to avoid it at a closer point. In this case, it is reasonable to cancel the
  // farther avoidance.
  for (const auto & sl : current_shift_lines) {
    if (sl.start_idx >= min_start_idx) {
      DEBUG_PRINT(
        "sl.start_idx = %lu, this sl starts after new proposal. remove this one.", sl.start_idx);
      continue;
    }

    if (sl.end_idx >= new_shift_end_idx) {
      if (
        sl.end_shift_length > -1e-3 && new_shift_length > -1e-3 &&
        sl.end_shift_length < new_shift_length) {
        continue;
      }

      if (
        sl.end_shift_length < 1e-3 && new_shift_length < 1e-3 &&
        sl.end_shift_length > new_shift_length) {
        continue;
      }
    }

    DEBUG_PRINT("sl.start_idx = %lu, no conflict. keep this one.", sl.start_idx);
    future.push_back(sl);
  }

  path_shifter.setShiftLines(future);
}

AvoidLineArray AvoidanceModule::findNewShiftLine(const AvoidLineArray & candidates) const
{
  if (candidates.empty()) {
    return {};
  }

  // add small shift lines.
  const auto add_straight_shift =
    [&, this](auto & subsequent, bool has_large_shift, const size_t start_idx) {
      for (size_t i = start_idx; i < candidates.size(); ++i) {
        if (
          std::abs(candidates.at(i).getRelativeLength()) >
          parameters_->lateral_small_shift_threshold) {
          if (has_large_shift) {
            break;
          }

          has_large_shift = true;
        }

        subsequent.push_back(candidates.at(i));
      }
    };

  // get subsequent shift lines.
  const auto get_subsequent_shift = [&, this](size_t i) {
    AvoidLineArray subsequent{candidates.at(i)};

    if (candidates.size() == i + 1) {
      return subsequent;
    }

    if (
      std::abs(candidates.at(i).getRelativeLength()) < parameters_->lateral_small_shift_threshold) {
      const auto has_large_shift =
        candidates.at(i + 1).getRelativeLength() > parameters_->lateral_small_shift_threshold;

      // candidate.at(i) is small length shift line. add large length shift line.
      subsequent.push_back(candidates.at(i + 1));
      add_straight_shift(subsequent, has_large_shift, i + 2);
    } else {
      // candidate.at(i) is large length shift line. add small length shift lines.
      add_straight_shift(subsequent, true, i + 1);
    }

    return subsequent;
  };

  // check jerk limit.
  const auto is_large_jerk = [this](const auto & s) {
    const auto jerk = PathShifter::calcJerkFromLatLonDistance(
      s.getRelativeLength(), s.getRelativeLongitudinal(), helper_.getSharpAvoidanceEgoSpeed());
    return jerk > parameters_->max_lateral_jerk;
  };

  // check ignore or not.
  const auto is_ignore_shift = [this](const auto & s) {
    return std::abs(helper_.getRelativeShiftToPath(s)) < parameters_->lateral_execution_threshold;
  };

  for (size_t i = 0; i < candidates.size(); ++i) {
    const auto & candidate = candidates.at(i);

    // new shift points must exist in front of Ego
    // this value should be larger than -eps consider path shifter calculation error.
    const double eps = 0.01;
    if (candidate.start_longitudinal < -eps) {
      break;
    }

    if (!is_ignore_shift(candidate)) {
      if (is_large_jerk(candidate)) {
        break;
      }

      return get_subsequent_shift(i);
    }
  }

  DEBUG_PRINT("No new shift point exists.");
  return {};
}

bool AvoidanceModule::isValidShiftLine(
  const AvoidLineArray & shift_lines, const PathShifter & shifter) const
{
  if (shift_lines.empty()) {
    return false;
  }

  auto shifter_for_validate = shifter;

  addNewShiftLines(shifter_for_validate, shift_lines);

  ShiftedPath proposed_shift_path;
  shifter_for_validate.generate(&proposed_shift_path);

  // check offset between new shift path and ego position.
  {
    const auto new_idx = planner_data_->findEgoIndex(proposed_shift_path.path.points);
    const auto new_shift_length = proposed_shift_path.shift_length.at(new_idx);

    constexpr double THRESHOLD = 0.1;
    const auto offset = std::abs(new_shift_length - helper_.getEgoShift());
    if (offset > THRESHOLD) {
      RCLCPP_WARN_THROTTLE(
        getLogger(), *clock_, 1000, "new shift line is invalid. [HUGE OFFSET (%.2f)]", offset);
      return false;
    }
  }

  debug_data_.proposed_spline_shift = proposed_shift_path.shift_length;

  return true;  // valid shift line.
}

ShiftedPath AvoidanceModule::generateAvoidancePath(PathShifter & path_shifter) const
{
  DEBUG_PRINT("path_shifter: base shift = %f", getCurrentBaseShift());
  printShiftLines(path_shifter.getShiftLines(), "path_shifter shift points");

  ShiftedPath shifted_path;
  if (!path_shifter.generate(&shifted_path)) {
    RCLCPP_ERROR(getLogger(), "failed to generate shifted path.");
    return helper_.getPreviousSplineShiftPath();
  }

  return shifted_path;
}

void AvoidanceModule::updateData()
{
  using utils::avoidance::toShiftedPath;

  helper_.setData(planner_data_);

#ifndef USE_OLD_ARCHITECTURE
  if (!helper_.isInitialized()) {
    helper_.setPreviousSplineShiftPath(toShiftedPath(*getPreviousModuleOutput().path));
    helper_.setPreviousLinearShiftPath(toShiftedPath(*getPreviousModuleOutput().path));
    helper_.setPreviousReferencePath(*getPreviousModuleOutput().path);
    helper_.setPreviousDrivingLanes(
      utils::getCurrentLanesFromPath(*getPreviousModuleOutput().reference_path, planner_data_));
  }
#endif

  debug_data_ = DebugData();
  avoidance_data_ = calcAvoidancePlanningData(debug_data_);

  utils::avoidance::updateRegisteredObject(
    registered_objects_, avoidance_data_.target_objects, parameters_);
  utils::avoidance::compensateDetectionLost(
    registered_objects_, avoidance_data_.target_objects, avoidance_data_.other_objects);

  std::sort(
    avoidance_data_.target_objects.begin(), avoidance_data_.target_objects.end(),
    [](auto a, auto b) { return a.longitudinal < b.longitudinal; });

  path_shifter_.setPath(avoidance_data_.reference_path);

  // update registered shift point for new reference path & remove past objects
  updateRegisteredRawShiftLines();

#ifdef USE_OLD_ARCHITECTURE
  if (!helper_.isInitialized()) {
    helper_.setPreviousSplineShiftPath(toShiftedPath(avoidance_data_.reference_path));
    helper_.setPreviousLinearShiftPath(toShiftedPath(avoidance_data_.reference_path));
    helper_.setPreviousReferencePath(avoidance_data_.reference_path);
    helper_.setPreviousDrivingLanes(avoidance_data_.current_lanelets);
  }
#endif

  fillShiftLine(avoidance_data_, debug_data_);
}

void AvoidanceModule::processOnEntry()
{
  initVariables();
  initRTCStatus();
  waitApproval();
}

void AvoidanceModule::processOnExit()
{
  initVariables();
  initRTCStatus();
}

void AvoidanceModule::initVariables()
{
  helper_.reset();
  path_shifter_ = PathShifter{};

  debug_data_ = DebugData();
  debug_marker_.markers.clear();
  resetPathCandidate();
  resetPathReference();
  registered_raw_shift_lines_ = {};
  current_raw_shift_lines_ = {};
  original_unique_id = 0;
  is_avoidance_maneuver_starts = false;
}

void AvoidanceModule::initRTCStatus()
{
  removeRTCStatus();
  clearWaitingApproval();
  left_shift_array_.clear();
  right_shift_array_.clear();
  uuid_map_.at("left") = generateUUID();
  uuid_map_.at("right") = generateUUID();
  candidate_uuid_ = generateUUID();
}

TurnSignalInfo AvoidanceModule::calcTurnSignalInfo(const ShiftedPath & path) const
{
  const auto shift_lines = path_shifter_.getShiftLines();
  if (shift_lines.empty()) {
    return {};
  }

  const auto front_shift_line = shift_lines.front();
  const size_t start_idx = front_shift_line.start_idx;
  const size_t end_idx = front_shift_line.end_idx;

  const auto current_shift_length = helper_.getEgoShift();
  const double start_shift_length = path.shift_length.at(start_idx);
  const double end_shift_length = path.shift_length.at(end_idx);
  const double segment_shift_length = end_shift_length - start_shift_length;

  const double turn_signal_shift_length_threshold =
    planner_data_->parameters.turn_signal_shift_length_threshold;
  const double turn_signal_search_time = planner_data_->parameters.turn_signal_search_time;
  const double turn_signal_minimum_search_distance =
    planner_data_->parameters.turn_signal_minimum_search_distance;

  // If shift length is shorter than the threshold, it does not need to turn on blinkers
  if (std::fabs(segment_shift_length) < turn_signal_shift_length_threshold) {
    return {};
  }

  // If the vehicle does not shift anymore, we turn off the blinker
  if (std::fabs(end_shift_length - current_shift_length) < 0.1) {
    return {};
  }

  // compute blinker start idx and end idx
  const size_t blinker_start_idx = [&]() {
    for (size_t idx = start_idx; idx <= end_idx; ++idx) {
      const double current_shift_length = path.shift_length.at(idx);
      if (current_shift_length > 0.1) {
        return idx;
      }
    }
    return start_idx;
  }();
  const size_t blinker_end_idx = end_idx;

  const auto blinker_start_pose = path.path.points.at(blinker_start_idx).point.pose;
  const auto blinker_end_pose = path.path.points.at(blinker_end_idx).point.pose;

  const double ego_vehicle_offset =
    planner_data_->parameters.vehicle_info.max_longitudinal_offset_m;
  const auto signal_prepare_distance =
    std::max(getEgoSpeed() * turn_signal_search_time, turn_signal_minimum_search_distance);
  const auto ego_front_to_shift_start =
    calcSignedArcLength(path.path.points, getEgoPosition(), blinker_start_pose.position) -
    ego_vehicle_offset;

  if (signal_prepare_distance < ego_front_to_shift_start) {
    return {};
  }

  bool turn_signal_on_swerving = planner_data_->parameters.turn_signal_on_swerving;

  TurnSignalInfo turn_signal_info{};
  if (turn_signal_on_swerving) {
    if (segment_shift_length > 0.0) {
      turn_signal_info.turn_signal.command = TurnIndicatorsCommand::ENABLE_LEFT;
    } else {
      turn_signal_info.turn_signal.command = TurnIndicatorsCommand::ENABLE_RIGHT;
    }
  } else {
    turn_signal_info.turn_signal.command = TurnIndicatorsCommand::DISABLE;
  }

  if (ego_front_to_shift_start > 0.0) {
    turn_signal_info.desired_start_point = planner_data_->self_odometry->pose.pose;
  } else {
    turn_signal_info.desired_start_point = blinker_start_pose;
  }
  turn_signal_info.desired_end_point = blinker_end_pose;
  turn_signal_info.required_start_point = blinker_start_pose;
  turn_signal_info.required_end_point = blinker_end_pose;

  return turn_signal_info;
}

void AvoidanceModule::updateInfoMarker(const AvoidancePlanningData & data) const
{
  using marker_utils::avoidance_marker::createTargetObjectsMarkerArray;

  info_marker_.markers.clear();
  appendMarkerArray(
    createTargetObjectsMarkerArray(data.target_objects, "target_objects"), &info_marker_);
}

void AvoidanceModule::updateDebugMarker(
  const AvoidancePlanningData & data, const PathShifter & shifter, const DebugData & debug) const
{
  using marker_utils::createLaneletsAreaMarkerArray;
  using marker_utils::createObjectsMarkerArray;
  using marker_utils::createPathMarkerArray;
  using marker_utils::createPoseMarkerArray;
  using marker_utils::createShiftGradMarkerArray;
  using marker_utils::createShiftLengthMarkerArray;
  using marker_utils::createShiftLineMarkerArray;
  using marker_utils::avoidance_marker::createAvoidLineMarkerArray;
  using marker_utils::avoidance_marker::createEgoStatusMarkerArray;
  using marker_utils::avoidance_marker::createOtherObjectsMarkerArray;
  using marker_utils::avoidance_marker::createOverhangFurthestLineStringMarkerArray;
  using marker_utils::avoidance_marker::createPredictedVehiclePositions;
  using marker_utils::avoidance_marker::createSafetyCheckMarkerArray;
  using marker_utils::avoidance_marker::createUnsafeObjectsMarkerArray;
  using marker_utils::avoidance_marker::makeOverhangToRoadShoulderMarkerArray;
  using tier4_autoware_utils::appendMarkerArray;

  debug_marker_.markers.clear();

  if (!parameters_->publish_debug_marker) {
    return;
  }

  const auto current_time = rclcpp::Clock{RCL_ROS_TIME}.now();

  const auto add = [this](const MarkerArray & added) { appendMarkerArray(added, &debug_marker_); };

  const auto addAvoidLine =
    [&](const AvoidLineArray & al_arr, const auto & ns, auto r, auto g, auto b, double w = 0.05) {
      add(createAvoidLineMarkerArray(al_arr, ns, r, g, b, w));
    };

  const auto addShiftLine =
    [&](const ShiftLineArray & sl_arr, const auto & ns, auto r, auto g, auto b, double w = 0.1) {
      add(createShiftLineMarkerArray(sl_arr, shifter.getBaseOffset(), ns, r, g, b, w));
    };

  add(createEgoStatusMarkerArray(data, getEgoPose(), "ego_status"));
  add(createPredictedVehiclePositions(
    debug.path_with_planned_velocity, "predicted_vehicle_positions"));

  const auto & path = data.reference_path;
  add(createPathMarkerArray(debug.center_line, "centerline", 0, 0.0, 0.5, 0.9));
  add(createPathMarkerArray(path, "centerline_resampled", 0, 0.0, 0.9, 0.5));
  add(createPathMarkerArray(
    helper_.getPreviousLinearShiftPath().path, "prev_linear_shift", 0, 0.5, 0.4, 0.6));
  add(createPoseMarkerArray(data.reference_pose, "reference_pose", 0, 0.9, 0.3, 0.3));

  add(createSafetyCheckMarkerArray(data.state, getEgoPose(), debug));

  add(createLaneletsAreaMarkerArray(*debug.current_lanelets, "current_lanelet", 0.0, 1.0, 0.0));
  add(createLaneletsAreaMarkerArray(*debug.expanded_lanelets, "expanded_lanelet", 0.8, 0.8, 0.0));

  add(createOtherObjectsMarkerArray(
    data.other_objects, AvoidanceDebugFactor::OBJECT_IS_BEHIND_THRESHOLD));
  add(createOtherObjectsMarkerArray(
    data.other_objects, AvoidanceDebugFactor::OBJECT_IS_IN_FRONT_THRESHOLD));
  add(createOtherObjectsMarkerArray(
    data.other_objects, AvoidanceDebugFactor::OBJECT_BEHIND_PATH_GOAL));
  add(createOtherObjectsMarkerArray(
    data.other_objects, AvoidanceDebugFactor::TOO_NEAR_TO_CENTERLINE));
  add(createOtherObjectsMarkerArray(data.other_objects, AvoidanceDebugFactor::OBJECT_IS_NOT_TYPE));
  add(createOtherObjectsMarkerArray(data.other_objects, AvoidanceDebugFactor::NOT_PARKING_OBJECT));
  add(createOtherObjectsMarkerArray(data.other_objects, std::string("MovingObject")));
  add(createOtherObjectsMarkerArray(data.other_objects, std::string("OutOfTargetArea")));
  add(createOtherObjectsMarkerArray(data.other_objects, std::string("NotNeedAvoidance")));

  add(makeOverhangToRoadShoulderMarkerArray(data.target_objects, "overhang"));
  add(createOverhangFurthestLineStringMarkerArray(debug.bounds, "bounds", 1.0, 0.0, 1.0));

  add(createUnsafeObjectsMarkerArray(debug.unsafe_objects, "unsafe_objects"));

  // parent object info
  addAvoidLine(debug.registered_raw_shift, "p_registered_shift", 0.8, 0.8, 0.0);
  addAvoidLine(debug.current_raw_shift, "p_current_raw_shift", 0.5, 0.2, 0.2);
  addAvoidLine(debug.extra_return_shift, "p_extra_return_shift", 0.0, 0.5, 0.8);

  // shift length
  {
    const std::string ns = "shift_length";
    add(createShiftLengthMarkerArray(debug.pos_shift, path, ns + "_pos", 0.0, 0.7, 0.5));
    add(createShiftLengthMarkerArray(debug.neg_shift, path, ns + "_neg", 0.0, 0.5, 0.7));
    add(createShiftLengthMarkerArray(debug.total_shift, path, ns + "_total", 0.99, 0.4, 0.2));
  }

  // shift grad
  {
    const std::string ns = "shift_grad";
    add(createShiftGradMarkerArray(
      debug.pos_shift_grad, debug.pos_shift, path, ns + "_pos", 0.0, 0.7, 0.5));
    add(createShiftGradMarkerArray(
      debug.neg_shift_grad, debug.neg_shift, path, ns + "_neg", 0.0, 0.5, 0.7));
    add(createShiftGradMarkerArray(
      debug.total_forward_grad, debug.total_shift, path, ns + "_total_forward", 0.99, 0.4, 0.2));
    add(createShiftGradMarkerArray(
      debug.total_backward_grad, debug.total_shift, path, ns + "_total_backward", 0.4, 0.2, 0.99));
  }

  // shift path
  {
    const std::string ns = "shift_line";
    add(createShiftLengthMarkerArray(
      helper_.getPreviousLinearShiftPath().shift_length, path, ns + "_linear_registered", 0.9, 0.3,
      0.3));
    add(createShiftLengthMarkerArray(
      debug.proposed_spline_shift, path, ns + "_spline_proposed", 1.0, 1.0, 1.0));
  }

  // child shift points
  {
    const std::string ns = "pipeline";
    add(createAvoidLineMarkerArray(debug.gap_filled, ns + "_1_gap_filled", 0.5, 0.8, 1.0, 0.05));
    add(createAvoidLineMarkerArray(debug.merged, ns + "_2_merge", 0.345, 0.968, 1.0, 0.05));
    add(createAvoidLineMarkerArray(
      debug.trim_similar_grad_shift, ns + "_3_concat_by_grad", 0.976, 0.328, 0.910, 0.05));
    add(
      createAvoidLineMarkerArray(debug.quantized, ns + "_4_quantized", 0.505, 0.745, 0.969, 0.05));
    add(createAvoidLineMarkerArray(
      debug.trim_small_shift, ns + "_5_trim_small_shift", 0.663, 0.525, 0.941, 0.05));
    add(createAvoidLineMarkerArray(
      debug.trim_similar_grad_shift_second, ns + "_6_concat_by_grad", 0.97, 0.32, 0.91, 0.05));
    add(createAvoidLineMarkerArray(
      debug.trim_momentary_return, ns + "_7_trim_momentary_return", 0.976, 0.078, 0.878, 0.05));
    add(createAvoidLineMarkerArray(
      debug.trim_too_sharp_shift, ns + "_8_trim_sharp_shift", 0.576, 0.0, 0.978, 0.05));
    add(createAvoidLineMarkerArray(
      debug.trim_similar_grad_shift_third, ns + "_9_concat_by_grad", 1.0, 0.0, 0.0, 0.05));
  }

  addShiftLine(shifter.getShiftLines(), "path_shifter_registered_points", 0.99, 0.99, 0.0, 0.5);
  addAvoidLine(debug.new_shift_lines, "path_shifter_proposed_points", 0.99, 0.0, 0.0, 0.5);
}

void AvoidanceModule::updateAvoidanceDebugData(
  std::vector<AvoidanceDebugMsg> & avoidance_debug_msg_array) const
{
  debug_data_.avoidance_debug_msg_array.avoidance_info.clear();
  auto & debug_data_avoidance = debug_data_.avoidance_debug_msg_array.avoidance_info;
  debug_data_avoidance = avoidance_debug_msg_array;
  if (!debug_avoidance_initializer_for_shift_line_.empty()) {
    const bool is_info_old_ =
      (clock_->now() - debug_avoidance_initializer_for_shift_line_time_).seconds() > 0.1;
    if (!is_info_old_) {
      debug_data_avoidance.insert(
        debug_data_avoidance.end(), debug_avoidance_initializer_for_shift_line_.begin(),
        debug_avoidance_initializer_for_shift_line_.end());
    }
  }
}

void AvoidanceModule::insertWaitPoint(
  const bool use_constraints_for_decel, ShiftedPath & shifted_path) const
{
  const auto & p = parameters_;
  const auto & data = avoidance_data_;
  const auto & base_link2front = planner_data_->parameters.base_link2front;
  const auto & vehicle_width = planner_data_->parameters.vehicle_width;

  if (!data.stop_target_object) {
    return;
  }

  if (data.avoiding_now) {
    return;
  }

  //         D5
  //      |<---->|                               D4
  //      |<----------------------------------------------------------------------->|
  // +-----------+            D1                 D2                      D3         +-----------+
  // |           |        |<------->|<------------------------->|<----------------->|           |
  // |    ego    |======= x ======= x ========================= x ==================|    obj    |
  // |           |    stop_point  avoid                       avoid                 |           |
  // +-----------+                start                        end                  +-----------+
  //
  // D1: p.min_prepare_distance
  // D2: min_avoid_distance
  // D3: longitudinal_avoid_margin_front (margin + D5)
  // D4: o_front.longitudinal
  // D5: base_link2front

  const auto o_front = data.stop_target_object.get();
  const auto t = utils::getHighestProbLabel(o_front.object.classification);
  const auto object_parameter = parameters_->object_parameters.at(t);

  const auto avoid_margin =
    object_parameter.safety_buffer_lateral + p->lateral_collision_margin + 0.5 * vehicle_width;
  const auto variable = helper_.getMinimumAvoidanceDistance(
    helper_.getShiftLength(o_front, utils::avoidance::isOnRight(o_front), avoid_margin));
  const auto constant =
    p->min_prepare_distance + object_parameter.safety_buffer_longitudinal + base_link2front;
  const auto start_longitudinal =
    o_front.longitudinal -
    std::clamp(variable + constant, p->stop_min_distance, p->stop_max_distance);

  if (!use_constraints_for_decel) {
    utils::avoidance::insertDecelPoint(
      getEgoPosition(), start_longitudinal, 0.0, shifted_path.path, stop_pose_);
    return;
  }

  const auto stop_distance = helper_.getMildDecelDistance(0.0);
  if (stop_distance) {
    const auto insert_distance = std::max(start_longitudinal, *stop_distance);
    utils::avoidance::insertDecelPoint(
      getEgoPosition(), insert_distance, 0.0, shifted_path.path, stop_pose_);
  }
}

void AvoidanceModule::insertYieldVelocity(ShiftedPath & shifted_path) const
{
  const auto & p = parameters_;
  const auto & data = avoidance_data_;

  if (data.target_objects.empty()) {
    return;
  }

  if (data.avoiding_now) {
    return;
  }

  const auto decel_distance = helper_.getMildDecelDistance(p->yield_velocity);
  if (decel_distance) {
    utils::avoidance::insertDecelPoint(
      getEgoPosition(), *decel_distance, p->yield_velocity, shifted_path.path, slow_pose_);
  }
}

void AvoidanceModule::insertPrepareVelocity(const bool avoidable, ShiftedPath & shifted_path) const
{
  const auto & data = avoidance_data_;

  if (data.target_objects.empty()) {
    return;
  }

  if (!!data.stop_target_object) {
    if (data.stop_target_object.get().reason != AvoidanceDebugFactor::TOO_LARGE_JERK) {
      return;
    }
  }

  if (data.avoiding_now) {
    return;
  }

  if (avoidable) {
    return;
  }

  const auto decel_distance = helper_.getFeasibleDecelDistance(0.0);
  if (decel_distance) {
    utils::avoidance::insertDecelPoint(
      getEgoPosition(), *decel_distance, 0.0, shifted_path.path, slow_pose_);
  }
}

std::shared_ptr<AvoidanceDebugMsgArray> AvoidanceModule::get_debug_msg_array() const
{
  debug_data_.avoidance_debug_msg_array.header.stamp = clock_->now();
  return std::make_shared<AvoidanceDebugMsgArray>(debug_data_.avoidance_debug_msg_array);
}

void AvoidanceModule::acceptVisitor(const std::shared_ptr<SceneModuleVisitor> & visitor) const
{
  if (visitor) {
    visitor->visitAvoidanceModule(this);
  }
}

void SceneModuleVisitor::visitAvoidanceModule(const AvoidanceModule * module) const
{
  avoidance_visitor_ = module->get_debug_msg_array();
}
}  // namespace behavior_path_planner<|MERGE_RESOLUTION|>--- conflicted
+++ resolved
@@ -193,10 +193,8 @@
     return ModuleStatus::SUCCESS;
   }
 
-<<<<<<< HEAD
   helper_.setPreviousDrivingLanes(avoidance_data_.current_lanelets);
-  return ModuleStatus::RUNNING;
-=======
+
 #ifdef USE_OLD_ARCHITECTURE
   return ModuleStatus::RUNNING;
 #else
@@ -205,7 +203,6 @@
   }
   return ModuleStatus::IDLE;
 #endif
->>>>>>> ff07ca14
 }
 
 bool AvoidanceModule::isAvoidancePlanRunning() const
