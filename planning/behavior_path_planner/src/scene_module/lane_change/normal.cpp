--- conflicted
+++ resolved
@@ -600,22 +600,12 @@
   const auto target_neighbor_lanelets =
     utils::lane_change::getTargetNeighborLanes(route_handler, original_lanelets, type_);
 
-<<<<<<< HEAD
-  const auto backward_length = lane_change_parameters_->backward_lane_length;
-  const auto backward_target_lanes_for_object_filtering = utils::lane_change::getBackwardLanelets(
-    route_handler, target_lanelets, getEgoPose(), backward_length);
-  const auto target_objects = utils::lane_change::getTargetObjects(
-    *dynamic_objects, original_lanelets, target_lanelets,
-    backward_target_lanes_for_object_filtering, current_pose, route_handler, common_parameter,
-    *lane_change_parameters_);
-=======
   const auto target_neighbor_preferred_lane_poly = lanelet::utils::getPolygonFromArcLength(
     target_neighbor_lanelets, 0, std::numeric_limits<double>::max());
   const auto target_neighbor_preferred_lane_poly_2d =
     lanelet::utils::to2D(target_neighbor_preferred_lane_poly).basicPolygon();
 
   const auto target_objects = getTargetObjects(original_lanelets, target_lanelets);
->>>>>>> e5308ecd
 
   candidate_paths->reserve(longitudinal_acc_sampling_values.size() * lateral_acc_sampling_num);
   const auto is_near_end_of_current_lane = std::invoke([&]() {
@@ -785,14 +775,8 @@
         return false;
       }
 
-<<<<<<< HEAD
-      const auto [is_safe, is_object_coming_from_rear] = utils::lane_change::isLaneChangePathSafe(
-        *candidate_path, target_objects, getEgoPose(), getEgoTwist(), common_parameter,
-        *lane_change_parameters_, common_parameter.expected_front_deceleration,
-=======
       const auto [is_safe, is_object_coming_from_rear] = isLaneChangePathSafe(
         *candidate_path, target_objects, common_parameter.expected_front_deceleration,
->>>>>>> e5308ecd
         common_parameter.expected_rear_deceleration, object_debug_);
 
       if (is_safe) {
@@ -811,21 +795,6 @@
   const auto & current_lanes = status_.current_lanes;
   const auto & target_lanes = status_.lane_change_lanes;
 
-<<<<<<< HEAD
-  // get lanes used for detection
-  const auto backward_target_lanes_for_object_filtering = utils::lane_change::getBackwardLanelets(
-    route_handler, target_lanes, current_pose, lane_change_parameters.backward_lane_length);
-
-  const auto target_objects = utils::lane_change::getTargetObjects(
-    *dynamic_objects, current_lanes, target_lanes, backward_target_lanes_for_object_filtering,
-    current_pose, route_handler, common_parameters, *lane_change_parameters_);
-
-  CollisionCheckDebugMap debug_data;
-  const auto safety_status = utils::lane_change::isLaneChangePathSafe(
-    path, target_objects, current_pose, current_twist, common_parameters, *lane_change_parameters_,
-    common_parameters.expected_front_deceleration_for_abort,
-    common_parameters.expected_rear_deceleration_for_abort, debug_data);
-=======
   const auto target_objects = getTargetObjects(current_lanes, target_lanes);
 
   CollisionCheckDebugMap debug_data;
@@ -846,7 +815,6 @@
       object_debug_after_approval_ = debug_data;
     }
   }
->>>>>>> e5308ecd
 
   return safety_status;
 }
