--- conflicted
+++ resolved
@@ -94,34 +94,9 @@
   const lanelet::ConstLanelets & target_lanelets);
 
 std::optional<LaneChangePath> constructCandidatePath(
-<<<<<<< HEAD
-  const PathWithLaneId & prepare_segment, const PathWithLaneId & target_segment,
-  const PathWithLaneId & target_lane_reference_path, const ShiftLine & shift_line,
-  const lanelet::ConstLanelets & original_lanelets, const lanelet::ConstLanelets & target_lanelets,
-  const std::vector<std::vector<int64_t>> & sorted_lane_ids,
-  const LaneChangePhaseInfo longitudinal_acceleration, const double lateral_acceleration,
-  const LaneChangePhaseInfo lane_change_length, const LaneChangePhaseInfo lane_change_velocity,
-  const double terminal_lane_changing_velocity, const LaneChangePhaseInfo lane_change_time);
-
-PathSafetyStatus isLaneChangePathSafe(
-  const LaneChangePath & lane_change_path, const LaneChangeTargetObjects & target_objects,
-  const Pose & current_pose, const Twist & current_twist,
-  const BehaviorPathPlannerParameters & common_parameter,
-  const behavior_path_planner::LaneChangeParameters & lane_change_parameter,
-  const double front_decel, const double rear_decel,
-  std::unordered_map<std::string, CollisionCheckDebug> & debug_data);
-
-bool hasEnoughLength(
-  const LaneChangePath & path, const lanelet::ConstLanelets & current_lanes,
-  const lanelet::ConstLanelets & target_lanes, const Pose & current_pose,
-  const RouteHandler & route_handler, const double minimum_lane_changing_velocity,
-  const BehaviorPathPlannerParameters & common_parameters,
-  const Direction direction = Direction::NONE);
-=======
   const LaneChangeInfo & lane_change_info, const PathWithLaneId & prepare_segment,
   const PathWithLaneId & target_segment, const PathWithLaneId & target_lane_reference_path,
   const std::vector<std::vector<int64_t>> & sorted_lane_ids);
->>>>>>> e5308ecd
 
 ShiftLine getLaneChangingShiftLine(
   const PathWithLaneId & prepare_segment, const PathWithLaneId & target_segment,
@@ -207,15 +182,5 @@
 ExtendedPredictedObject transform(
   const PredictedObject & object, const BehaviorPathPlannerParameters & common_parameters,
   const LaneChangeParameters & lane_change_parameters);
-<<<<<<< HEAD
-
-LaneChangeTargetObjects getTargetObjects(
-  const PredictedObjects & objects, const lanelet::ConstLanelets & current_lanes,
-  const lanelet::ConstLanelets & target_lanes, const lanelet::ConstLanelets & target_backward_lanes,
-  const Pose & current_pose, const RouteHandler & route_handler,
-  const BehaviorPathPlannerParameters & common_parameters,
-  const LaneChangeParameters & lane_change_parameters);
-=======
->>>>>>> e5308ecd
 }  // namespace behavior_path_planner::utils::lane_change
 #endif  // BEHAVIOR_PATH_PLANNER__UTILS__LANE_CHANGE__UTILS_HPP_